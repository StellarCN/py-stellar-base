--- conflicted
+++ resolved
@@ -1,4 +1,4 @@
-[![Build Status](https://travis-ci.org/StellarCN/py-stellar-base.svg)](https://travis-ci.org/StellarCN/py-stellar-base) [![AppVeyor](https://img.shields.io/appveyor/ci/overcat/py-stellar-base-96yof.svg)](https://ci.appveyor.com/project/overcat/py-stellar-base-96yof) [![PyPI](https://img.shields.io/pypi/v/stellar-base.svg)](https://pypi.python.org/pypi/stellar-base)
+[![Build Status](https://travis-ci.org/StellarCN/py-stellar-base.svg)](https://travis-ci.org/StellarCN/py-stellar-base) [![PyPI](https://img.shields.io/pypi/v/stellar-base.svg)](https://pypi.python.org/pypi/stellar-base)
 # Installation
 
 ## Install
@@ -18,17 +18,10 @@
 In this method the key pair is deterministically generated from a mnemonic string, also known as "seed phrase".
 First we generate a Unicode mnemonic string:
 ```python
-<<<<<<< HEAD
-    from stellar_base.utils import StellarMnemonic
-    sm = StellarMnemonic("chinese") # here we use chinese, but default language is 'english'
-    m = sm.generate()
-    # or m = u'域 监 惜 国 期 碱 珍 继 造 监 剥 电' (must add u'' before the string if using Python 2)
-=======
 from stellar_base.utils import StellarMnemonic
 sm = StellarMnemonic("chinese") # here we use chinese, but default language is 'english'
 m = sm.generate() 
 # or m = u'域 监 惜 国 期 碱 珍 继 造 监 剥 电' (must add u'' before the string if using Python 2)
->>>>>>> a7a0b066
 ```
 The call `sm.generate()` prints out the generated mnemonic string, which is a phrase made of random words separated by
 spaces. You should either write this phrase down or memorize it. Do not share your mnemonic string with anyone.
@@ -82,53 +75,6 @@
 On the other hand, if you would like to create an account in the livenet, you should buy some Stellar Lumens from an exchange. When you withdraw the Lumens into your new account, the exchange will automatically create the account for you.
 However, if you want to create an account from another account of your own, you may run the following code:
 ```python
-<<<<<<< HEAD
-    from stellar_base.keypair import Keypair
-    from stellar_base.asset import Asset
-    from stellar_base.operation import Payment
-    from stellar_base.operation import CreateAccount
-    from stellar_base.transaction import Transaction
-    from stellar_base.transaction_envelope import TransactionEnvelope as Te
-    from stellar_base.memo import TextMemo
-    from stellar_base.horizon import horizon_testnet, horizon_livenet
-
-    oldAccountSeed = "SCVLSUGYEAUC4MVWJORB63JBMY2CEX6ATTJ5MXTENGD3IELUQF4F6HUB"
-    newAccountAddress = "XXX"
-    amount = '25' # Any amount higher than 20
-    kp = Keypair.from_seed(oldAccountSeed)
-    horizon = horizon_livenet()
-    asset = Asset("XLM")
-    # create op
-    op = CreateAccount({
-        'destination': newAccountAddress,
-        'starting_balance': amount
-    })
-    # create a memo
-    msg = TextMemo('')
-    # get sequence of new account address
-    sequence = horizon.account(kp.address()).get('sequence')
-    # construct the transaction
-    tx = Transaction(
-        source=kp.address().decode(),
-        opts={
-            'sequence': sequence,
-            #'timeBounds': [],
-            'memo': msg,
-            #'fee': 100,
-            'operations': [
-                op,
-            ],
-         },
-    )
-    # build envelope
-    envelope = Te(tx=tx, opts={"network_id": "PUBLIC"})
-    # sign
-    envelope.sign(kp)
-    # submit
-    xdr = envelope.xdr()
-    response = horizon.submit(xdr)
-
-=======
 from stellar_base.keypair import Keypair
 from stellar_base.asset import Asset
 from stellar_base.operation import Payment
@@ -173,7 +119,6 @@
 # submit
 xdr = envelope.xdr()
 response = horizon.submit(xdr)
->>>>>>> a7a0b066
 ```
 Then, you can check the status of this operation with the response.
 
@@ -248,81 +193,15 @@
 
 Sometimes, we need to deal with multi-signature transactions. Especially when you get a xdr string (or transaction envelope xdr) from a friend or partner, which describes a multi-sig transaction. They may need you to sign on it too.
 ```python
-<<<<<<< HEAD
-    builder = Builder(secret=seed) # or builder = Builder(secret=secret, network='public') for LIVENET.
-    builder.import_from_xdr(xdr_string) # the xdr_string come from your friend
-    builder.sign()
-    builder.to_xdr() # generate new xdr string
-    # or builder.submit() # submit to Stellar network
-=======
 builder = Builder(secret=seed) # or builder = Builder(secret=secret, network='public') for LIVENET.
 builder.import_from_xdr(xdr_string) # the xdr_string come from your friend
 builder.sign()
 builder.to_xdr() # generate new xdr string 
 # or builder.submit() # submit to Stellar network
->>>>>>> a7a0b066
 ```
 
 ### 4.2 Build from scratch
 ```python   
-<<<<<<< HEAD
-    from stellar_base.keypair import Keypair
-    from stellar_base.asset import Asset
-    from stellar_base.operation import Payment
-    from stellar_base.transaction import Transaction
-    from stellar_base.transaction_envelope import TransactionEnvelope as Te
-    from stellar_base.memo import TextMemo
-    from stellar_base.horizon import horizon_testnet, horizon_livenet
-
-    alice_seed = 'SAZJ3EDATROKTNNN4WZBZPRC34AN5WR43VEHAFKT5D66UEZTKDNKUHOK'
-    bob_address = 'GDLP3SP4WP72L4BAJWZUDZ6SAYE4NAWILT5WQDS7RWC4XCUNUQDRB2A4'
-    CNY_ISSUER = 'GDVDKQFP665JAO7A2LSHNLQIUNYNAAIGJ6FYJVMG4DT3YJQQJSRBLQDG'
-    amount = '100'
-
-    Alice = Keypair.from_seed(alice_seed)
-    horizon = horizon_testnet() # horizon = horizon_livenet() for LIVENET
-
-    asset = Asset('CNY', CNY_ISSUER)
-    # create op
-    op = Payment({
-        # 'source' : Alice.address().decode(),
-        'destination': bob_address,
-        'asset': asset,
-        'amount': amount
-    })
-    # create a memo
-    msg = TextMemo('Buy yourself a beer !')
-
-    # get sequence of Alice
-    # Python 2
-    sequence = horizon.account(Alice.address()).get('sequence')
-    # Python 3
-    # sequence = horizon.account(Alice.address().decode('utf-8')).get('sequence')
-
-    # construct Tx
-    tx = Transaction(
-        source=Alice.address().decode(),
-        opts={
-            'sequence': sequence,
-            # 'timeBounds': [],
-            'memo': msg,
-            # 'fee': 100,
-            'operations': [
-                op,
-            ],
-        },
-    )
-
-
-    # build envelope
-    envelope = Te(tx=tx, opts={"network_id": "TESTNET"}) # envelope = Te(tx=tx, opts={"network_id": "PUBLIC"}) for LIVENET
-    # sign
-    envelope.sign(Alice)
-    # submit
-    xdr = envelope.xdr()
-    response=horizon.submit(xdr)
-```
-=======
 from stellar_base.keypair import Keypair
 from stellar_base.asset import Asset
 from stellar_base.operation import Payment
@@ -378,5 +257,4 @@
 # submit
 xdr = envelope.xdr()
 response = horizon.submit(xdr)
-```
->>>>>>> a7a0b066
+```