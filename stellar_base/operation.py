--- conflicted
+++ resolved
@@ -4,13 +4,11 @@
 from .asset import Asset
 from .stellarxdr import StellarXDR_pack as Xdr
 from .utils import account_xdr_object, encode_check, best_rational_approximation as best_r, division
-<<<<<<< HEAD
-=======
 from .asset import Asset
 from decimal import *
->>>>>>> 9c6029ad
 
 ONE = Decimal(10 ** 7)
+
 
 class Operation(object):
     """follow the specific . the source can be none.
@@ -105,13 +103,8 @@
             source = encode_check('account', op_xdr_object.sourceAccount[0].ed25519)
 
         destination = encode_check('account', op_xdr_object.body.paymentOp.destination.ed25519)
-<<<<<<< HEAD
-        asset = Asset.from_xdr_object(op_xdr_object.body.paymentOp.asset)
-        amount = op_xdr_object.body.paymentOp.amount
-=======
         asset = Asset.from_xdr_object(op_xdr_object.body.paymentOp.destination)
         amount = Operation.from_xdr_amount(op_xdr_object.body.paymentOp.amount)
->>>>>>> 9c6029ad
 
         return cls({
             'source': source,
