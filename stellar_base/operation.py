--- conflicted
+++ resolved
@@ -5,15 +5,9 @@
 
 from .asset import Asset
 from .stellarxdr import Xdr
-<<<<<<< HEAD
 from .utils import (
     account_xdr_object, best_rational_approximation as best_r, decode_check,
-    division, encode_check, signer_key_xdr_object, DecodeError)
-from .utils import XdrLengthError
-=======
-from .utils import account_xdr_object, signer_key_xdr_object, encode_check, best_rational_approximation as best_r, division, decode_check
-from .utils import XdrLengthError, DecodeError
->>>>>>> a356dc34
+    division, encode_check, signer_key_xdr_object, DecodeError, XdrLengthError)
 
 ONE = Decimal(10 ** 7)
 
