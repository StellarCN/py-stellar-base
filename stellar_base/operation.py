# coding: utf-8
import base64
from decimal import *

from .asset import Asset
from .stellarxdr import Xdr
<<<<<<< HEAD
from .utils import account_xdr_object, signer_key_xdr_object, encode_check, best_rational_approximation as best_r, division, decode_check
from .utils import XdrLengthError, DecodeError
=======
from .utils import account_xdr_object, signer_key_xdr_object, encode_check, best_rational_approximation as best_r, \
    division
from .utils import XdrLengthError
>>>>>>> cf694802

ONE = Decimal(10 ** 7)


class Operation(object):
    """what we can do in stellar network.
        follow the specific . the source can be none.
    """

    def __init__(self, opts):
        assert type(opts) is dict

        self.source = opts.get('source')
        self.body = Xdr.nullclass()

    def __eq__(self, other):
        return self.xdr() == other.xdr()

    def to_xdr_object(self):
        try:
            source_account = [account_xdr_object(self.source)]
        except TypeError:
            source_account = []
        return Xdr.types.Operation(source_account, self.body)

    def xdr(self):
        op = Xdr.StellarXDRPacker()
        op.pack_Operation(self.to_xdr_object())
        return base64.b64encode(op.get_buffer())

    @staticmethod
    def to_xdr_amount(value):
        if not isinstance(value, str):
            raise Exception("value must be a string")

        # throw exception if value * ONE has decimal places (it can't be represented as int64)
        return int((Decimal(value) * ONE).to_integral_exact(context=Context(traps=[Inexact])))

    @staticmethod
    def from_xdr_amount(value):
        return str(Decimal(value) / ONE)

    @classmethod
    def from_xdr(cls, xdr):
        xdr_decode = base64.b64decode(xdr)
        op = Xdr.StellarXDRUnpacker(xdr_decode)
        op = op.unpack_Operation()
        if op.type == Xdr.const.CREATE_ACCOUNT:
            return CreateAccount.from_xdr_object(op)
        elif op.type == Xdr.const.PAYMENT:
            return Payment.from_xdr_object(op)
        elif op.type == Xdr.const.PATH_PAYMENT:
            return PathPayment.from_xdr_object(op)
        elif op.type == Xdr.const.CHANGE_TRUST:
            return ChangeTrust.from_xdr_object(op)
        elif op.type == Xdr.const.ALLOW_TRUST:
            return AllowTrust.from_xdr_object(op)
        elif op.type == Xdr.const.SET_OPTIONS:
            return SetOptions.from_xdr_object(op)
        elif op.type == Xdr.const.MANAGE_OFFER:
            return ManageOffer.from_xdr_object(op)
        elif op.type == Xdr.const.CREATE_PASSIVE_OFFER:
            return CreatePassiveOffer.from_xdr_object(op)
        elif op.type == Xdr.const.ACCOUNT_MERGE:
            return AccountMerge.from_xdr_object(op)
        elif op.type == Xdr.const.INFLATION:
            return Inflation.from_xdr_object(op)
        elif op.type == Xdr.const.MANAGE_DATA:
            return ManageData.from_xdr_object(op)


class CreateAccount(Operation):
    def __init__(self, opts):
        super(CreateAccount, self).__init__(opts)
        self.destination = opts.get('destination')
        self.starting_balance = opts.get('starting_balance')

    def to_xdr_object(self):
        destination = account_xdr_object(self.destination)

        create_account_op = Xdr.types.CreateAccountOp(destination, Operation.to_xdr_amount(self.starting_balance))
        self.body.type = Xdr.const.CREATE_ACCOUNT
        self.body.createAccountOp = create_account_op
        return super(CreateAccount, self).to_xdr_object()

    @classmethod
    def from_xdr_object(cls, op_xdr_object):
        if not op_xdr_object.sourceAccount:
            source = None
        else:
            source = encode_check('account', op_xdr_object.sourceAccount[0].ed25519).decode()

        destination = encode_check('account', op_xdr_object.body.createAccountOp.destination.ed25519).decode()
        starting_balance = Operation.from_xdr_amount(op_xdr_object.body.createAccountOp.startingBalance)

        return cls({
            'source': source,
            'destination': destination,
            'starting_balance': starting_balance,
        })


class Payment(Operation):
    def __init__(self, opts):
        super(Payment, self).__init__(opts)
        self.destination = opts.get('destination')
        self.asset = opts.get('asset')
        self.amount = opts.get('amount')

    def to_xdr_object(self):
        asset = self.asset.to_xdr_object()
        destination = account_xdr_object(self.destination)

        amount = Operation.to_xdr_amount(self.amount)

        payment_op = Xdr.types.PaymentOp(destination, asset, amount)
        self.body.type = Xdr.const.PAYMENT
        self.body.paymentOp = payment_op
        return super(Payment, self).to_xdr_object()

    @classmethod
    def from_xdr_object(cls, op_xdr_object):
        if not op_xdr_object.sourceAccount:
            source = None
        else:
            source = encode_check('account', op_xdr_object.sourceAccount[0].ed25519).decode()

        destination = encode_check('account', op_xdr_object.body.paymentOp.destination.ed25519).decode()
        asset = Asset.from_xdr_object(op_xdr_object.body.paymentOp.asset)
        amount = Operation.from_xdr_amount(op_xdr_object.body.paymentOp.amount)

        return cls({
            'source': source,
            'destination': destination,
            'asset': asset,
            'amount': amount,
        })


class PathPayment(Operation):
    def __init__(self, opts):
        super(PathPayment, self).__init__(opts)
        self.destination = opts.get('destination')
        self.send_asset = opts.get('send_asset')
        self.send_max = opts.get('send_max')
        self.dest_asset = opts.get('dest_asset')
        self.dest_amount = opts.get('dest_amount')
        self.path = opts.get('path')  # a list of paths/assets

    def to_xdr_object(self):
        destination = account_xdr_object(self.destination)
        send_asset = self.send_asset.to_xdr_object()
        dest_asset = self.dest_asset.to_xdr_object()

        path_payment = Xdr.types.PathPaymentOp(send_asset, Operation.to_xdr_amount(self.send_max), destination,
                                               dest_asset, Operation.to_xdr_amount(self.dest_amount), self.path)
        self.body.type = Xdr.const.PATH_PAYMENT
        self.body.pathPaymentOp = path_payment
        return super(PathPayment, self).to_xdr_object()

    @classmethod
    def from_xdr_object(cls, op_xdr_object):
        if not op_xdr_object.sourceAccount:
            source = None
        else:
            source = encode_check('account', op_xdr_object.sourceAccount[0].ed25519).decode()

        destination = encode_check('account', op_xdr_object.body.pathPaymentOp.destination.ed25519).decode()
        send_asset = Asset.from_xdr_object(op_xdr_object.body.pathPaymentOp.sendAsset)
        dest_asset = Asset.from_xdr_object(op_xdr_object.body.pathPaymentOp.destAsset)
        send_max = Operation.from_xdr_amount(op_xdr_object.body.pathPaymentOp.sendMax)
        dest_amount = Operation.from_xdr_amount(op_xdr_object.body.pathPaymentOp.destAmount)

        path = []
        if op_xdr_object.body.pathPaymentOp.path:
            for x in op_xdr_object.body.pathPaymentOp.path:
                path.append(Asset.from_xdr_object(x))

        return cls({
            'source': source,
            'destination': destination,
            'send_asset': send_asset,
            'send_max': send_max,
            'dest_asset': dest_asset,
            'dest_amount': dest_amount,
            'path': path
        })


class ChangeTrust(Operation):
    def __init__(self, opts):
        super(ChangeTrust, self).__init__(opts)
        self.line = opts.get('asset')
        if opts.get('limit') is not None:
            self.limit = opts.get('limit')
        else:
            self.limit = "922337203685.4775807"

    def to_xdr_object(self):
        line = self.line.to_xdr_object()
        limit = Operation.to_xdr_amount(self.limit)

        change_trust_op = Xdr.types.ChangeTrustOp(line, limit)
        self.body.type = Xdr.const.CHANGE_TRUST
        self.body.changeTrustOp = change_trust_op
        return super(ChangeTrust, self).to_xdr_object()

    @classmethod
    def from_xdr_object(cls, op_xdr_object):
        if not op_xdr_object.sourceAccount:
            source = None
        else:
            source = encode_check('account', op_xdr_object.sourceAccount[0].ed25519).decode()

        line = Asset.from_xdr_object(op_xdr_object.body.changeTrustOp.line)
        print(line)
        limit = Operation.from_xdr_amount(op_xdr_object.body.changeTrustOp.limit)

        return cls({
            'source': source,
            'asset': line,
            'limit': limit
        })


class AllowTrust(Operation):
    def __init__(self, opts):
        super(AllowTrust, self).__init__(opts)
        self.trustor = opts.get('trustor')
        self.asset_code = opts.get('asset_code')
        self.authorize = opts.get('authorize')

    def to_xdr_object(self):
        trustor = account_xdr_object(self.trustor)
        length = len(self.asset_code)
        assert length <= 12
        pad_length = 4 - length if length <= 4 else 12 - length
        # asset_code = self.asset_code + '\x00' * pad_length
        # asset_code = bytearray(asset_code, encoding='utf-8')
        asset_code = bytearray(self.asset_code, 'ascii') + b'\x00' * pad_length
        asset = Xdr.nullclass()
        if len(asset_code) == 4:
            asset.type = Xdr.const.ASSET_TYPE_CREDIT_ALPHANUM4
            asset.assetCode4 = asset_code
        else:
            asset.type = Xdr.const.ASSET_TYPE_CREDIT_ALPHANUM12
            asset.assetCode12 = asset_code

        allow_trust_op = Xdr.types.AllowTrustOp(trustor, asset, self.authorize)
        self.body.type = Xdr.const.ALLOW_TRUST
        self.body.allowTrustOp = allow_trust_op
        return super(AllowTrust, self).to_xdr_object()

    @classmethod
    def from_xdr_object(cls, op_xdr_object):
        if not op_xdr_object.sourceAccount:
            source = None
        else:
            source = encode_check('account', op_xdr_object.sourceAccount[0].ed25519).decode()
        trustor = encode_check('account', op_xdr_object.body.allowTrustOp.trustor.ed25519).decode()
        authorize = op_xdr_object.body.allowTrustOp.authorize

        asset_type = op_xdr_object.body.allowTrustOp.asset.type
        if asset_type == Xdr.const.ASSET_TYPE_CREDIT_ALPHANUM4:
            asset_code = op_xdr_object.body.allowTrustOp.asset.assetCode4.decode()
        elif asset_type == Xdr.const.ASSET_TYPE_CREDIT_ALPHANUM12:
            asset_code = op_xdr_object.body.allowTrustOp.asset.assetCode12.decode()
        else:
            raise Exception

        return cls({
            'source': source,
            'trustor': trustor,
            'authorize': authorize,
            'asset_code': asset_code
        })


class SetOptions(Operation):
    def __init__(self, opts):
        super(SetOptions, self).__init__(opts)
        self.inflation_dest = opts.get('inflation_dest')
        self.clear_flags = opts.get('clear_flags')
        self.set_flags = opts.get('set_flags')
        self.master_weight = opts.get('master_weight')
        self.low_threshold = opts.get('low_threshold')
        self.med_threshold = opts.get('med_threshold')
        self.high_threshold = opts.get('high_threshold')
        self.home_domain = opts.get('home_domain')

        self.signer_address = opts.get('signer_address')
        self.signer_type = opts.get('signer_type')
        self.signer_weight = opts.get('signer_weight')

        if self.signer_address is not None and self.signer_type is None:
            try:
                decode_check('account', self.signer_address)
            except DecodeError:
                raise Exception('must be a valid strkey if not give signer_type')
            self.signer_type = 'ed25519PublicKey'

        if self.signer_type in ('hashX', 'preAuthTx') and \
                (self.signer_address is None or len(self.signer_address) != 32):
            raise Exception('hashX or preAuthTx Signer must be 32 bytes')

        if self.signer_type is not None and self.signer_type not in ('ed25519PublicKey', 'hashX', 'preAuthTx'):
            raise Exception('invalid signer type.')

    def to_xdr_object(self):
        def assert_option_array(x):
            if x is None:
                return []
            if not isinstance(x, list):
                return [x]
            return x

        if self.inflation_dest is not None:
            inflation_dest = [account_xdr_object(self.inflation_dest)]
        else:
            inflation_dest = []

        self.clear_flags = assert_option_array(self.clear_flags)
        self.set_flags = assert_option_array(self.set_flags)
        self.master_weight = assert_option_array(self.master_weight)
        self.low_threshold = assert_option_array(self.low_threshold)
        self.med_threshold = assert_option_array(self.med_threshold)
        self.high_threshold = assert_option_array(self.high_threshold)
        self.home_domain = assert_option_array(self.home_domain)

        if self.signer_address is not None and \
                self.signer_type is not None and \
                self.signer_weight is not None:
            signer = [
                Xdr.types.Signer(signer_key_xdr_object(self.signer_type, self.signer_address), self.signer_weight)]
        else:
            signer = []

        set_options_op = Xdr.types.SetOptionsOp(inflation_dest, self.clear_flags, self.set_flags,
                                                self.master_weight, self.low_threshold, self.med_threshold,
                                                self.high_threshold, self.home_domain, signer)
        self.body.type = Xdr.const.SET_OPTIONS
        self.body.setOptionsOp = set_options_op
        return super(SetOptions, self).to_xdr_object()

    @classmethod
    def from_xdr_object(cls, op_xdr_object):
        if not op_xdr_object.sourceAccount:
            source = None
        else:
            source = encode_check('account', op_xdr_object.sourceAccount[0].ed25519).decode()

        if not op_xdr_object.body.setOptionsOp.inflationDest:
            inflation_dest = None
        else:
            inflation_dest = encode_check('account', op_xdr_object.body.setOptionsOp.inflationDest[0].ed25519).decode()

        clear_flags = op_xdr_object.body.setOptionsOp.clearFlags  # list
        set_flags = op_xdr_object.body.setOptionsOp.setFlags
        master_weight = op_xdr_object.body.setOptionsOp.masterWeight
        low_threshold = op_xdr_object.body.setOptionsOp.lowThreshold
        med_threshold = op_xdr_object.body.setOptionsOp.medThreshold
        high_threshold = op_xdr_object.body.setOptionsOp.highThreshold
        home_domain = op_xdr_object.body.setOptionsOp.homeDomain

        if op_xdr_object.body.setOptionsOp.signer:
            key = op_xdr_object.body.setOptionOp.signer[0].key
            if key.type == Xdr.const.SIGNER_KEY_TYPE_ED25519:
                signer_address = encode_check('account', key.ed25519).decode()
                signer_type = 'ed25519PublicKey'
            if key.type == Xdr.const.SIGNER_KEY_TYPE_PRE_AUTH_TX:
                signer_address = key.preAuthTx
                signer_type = 'preAuthTx'
            if key.type == Xdr.const.SIGNER_KEY_TYPE_HASH_X:
                signer_address = key.hashX
                signer_type = 'hashX'

            signer_weight = op_xdr_object.body.setOptionsOp.signer[0].weight
        else:
            signer_address = None
            signer_type = None
            signer_weight = None

        return cls({
            'source': source,
            'inflation_dest': inflation_dest,
            'clear_flags': clear_flags,
            'set_flags': set_flags,
            'master_weight': master_weight,
            'low_threshold': low_threshold,
            'med_threshold': med_threshold,
            'high_threshold': high_threshold,
            'home_domain': home_domain,
            'signer_address': signer_address,
            'Signer_type': signer_type,
            'signer_weight': signer_weight
        })


class ManageOffer(Operation):
    def __init__(self, opts):
        super(ManageOffer, self).__init__(opts)
        self.selling = opts.get('selling')  # Asset
        self.buying = opts.get('buying')  # Asset
        self.amount = opts.get('amount')
        self.price = opts.get('price')
        self.offer_id = opts.get('offer_id', 0)

    def to_xdr_object(self):
        selling = self.selling.to_xdr_object()
        buying = self.buying.to_xdr_object()
        price = best_r(self.price)
        price = Xdr.types.Price(price['n'], price['d'])

        amount = Operation.to_xdr_amount(self.amount)

        manage_offer_op = Xdr.types.ManageOfferOp(selling, buying, amount, price, self.offer_id)
        self.body.type = Xdr.const.MANAGE_OFFER
        self.body.manageOfferOp = manage_offer_op
        return super(ManageOffer, self).to_xdr_object()

    @classmethod
    def from_xdr_object(cls, op_xdr_object):
        if not op_xdr_object.sourceAccount:
            source = None
        else:
            source = encode_check('account', op_xdr_object.sourceAccount[0].ed25519).decode()

        selling = Asset.from_xdr_object(op_xdr_object.body.manageOfferOp.selling)
        buying = Asset.from_xdr_object(op_xdr_object.body.manageOfferOp.buying)
        amount = Operation.from_xdr_amount(op_xdr_object.body.manageOfferOp.amount)

        n = op_xdr_object.body.manageOfferOp.price.n
        d = op_xdr_object.body.manageOfferOp.price.d
        price = division(n, d)
        offer_id = op_xdr_object.body.manageOfferOp.offerID

        return cls({
            'source': source,
            'selling': selling,
            'buying': buying,
            'amount': amount,
            'price': price,
            'offer_id': offer_id
        })


class CreatePassiveOffer(Operation):
    def __init__(self, opts):
        super(CreatePassiveOffer, self).__init__(opts)
        self.selling = opts.get('selling')
        self.buying = opts.get('buying')
        self.amount = opts.get('amount')
        self.price = opts.get('price')

    def to_xdr_object(self):
        selling = self.selling.to_xdr_object()
        buying = self.buying.to_xdr_object()

        price = best_r(self.price)
        price = Xdr.types.Price(price['n'], price['d'])

        amount = Operation.to_xdr_amount(self.amount)

        create_passive_offer_op = Xdr.types.CreatePassiveOfferOp(selling, buying, amount, price)
        self.body.type = Xdr.const.CREATE_PASSIVE_OFFER
        self.body.createPassiveOfferOp = create_passive_offer_op
        return super(CreatePassiveOffer, self).to_xdr_object()

    @classmethod
    def from_xdr_object(cls, op_xdr_object):
        if not op_xdr_object.sourceAccount:
            source = None
        else:
            source = encode_check('account', op_xdr_object.sourceAccount[0].ed25519).decode()

        selling = Asset.from_xdr_object(op_xdr_object.body.createPassiveOfferOp.selling)
        buying = Asset.from_xdr_object(op_xdr_object.body.createPassiveOfferOp.buying)
        amount = Operation.from_xdr_amount(op_xdr_object.body.createPassiveOfferOp.amount)

        n = op_xdr_object.body.createPassiveOfferOp.price.n
        d = op_xdr_object.body.createPassiveOfferOp.price.d
        price = division(n, d)
        return cls({
            'source': source,
            'selling': selling,
            'buying': buying,
            'amount': amount,
            'price': price
        })


class AccountMerge(Operation):
    def __init__(self, opts):
        super(AccountMerge, self).__init__(opts)
        self.destination = opts.get('destination')

    def to_xdr_object(self):
        destination = account_xdr_object(self.destination)

        self.body.type = Xdr.const.ACCOUNT_MERGE
        self.body.destination = destination
        return super(AccountMerge, self).to_xdr_object()

    @classmethod
    def from_xdr_object(cls, op_xdr_object):
        if not op_xdr_object.sourceAccount:
            source = None
        else:
            source = encode_check('account', op_xdr_object.sourceAccount[0].ed25519).decode()

        destination = encode_check('account', op_xdr_object.body.destination.ed25519).decode()

        return cls({
            'source': source,
            'destination': destination
        })


class Inflation(Operation):
    def __init__(self, opts):
        super(Inflation, self).__init__(opts)

    def to_xdr_object(self):
        self.body.type = Xdr.const.INFLATION
        return super(Inflation, self).to_xdr_object()

    @classmethod
    def from_xdr_object(cls, op_xdr_object):
        if not op_xdr_object.sourceAccount:
            source = None
        else:
            source = encode_check('account', op_xdr_object.sourceAccount[0].ed25519).decode()
        return cls({'source': source})


class ManageData(Operation):
    def __init__(self, opts):
        super(ManageData, self).__init__(opts)
        self.data_name = opts.get('data_name')
        self.data_value = opts.get('data_value')
        if len(self.data_name) > 64 or (self.data_value is not None and len(self.data_value) > 64):
            raise XdrLengthError("Data or value should be <= 64 bytes (ascii encoded). ")

    def to_xdr_object(self):
        data_name = bytearray(self.data_name, encoding='utf-8')

        if self.data_value is not None:
            data_value = [bytearray(self.data_value, 'utf-8')]
        else:
            data_value = []
        manage_data_op = Xdr.types.ManageDataOp(data_name, data_value)
        self.body.type = Xdr.const.MANAGE_DATA
        self.body.manageDataOp = manage_data_op
        return super(ManageData, self).to_xdr_object()

    @classmethod
    def from_xdr_object(cls, op_xdr_object):
        if not op_xdr_object.sourceAccount:
            source = None
        else:
            source = encode_check('account', op_xdr_object.sourceAccount[0].ed25519).decode()

        data_name = op_xdr_object.body.manageDataOp.dataName.decode()

        if op_xdr_object.body.manageDataOp.dataValue:
            data_value = op_xdr_object.body.manageDataOp.dataValue[0].decode()
        else:
            data_value = None
        return cls({
            'source': source,
            'data_name': data_name,
            'data_value': data_value
        })<|MERGE_RESOLUTION|>--- conflicted
+++ resolved
@@ -4,14 +4,8 @@
 
 from .asset import Asset
 from .stellarxdr import Xdr
-<<<<<<< HEAD
 from .utils import account_xdr_object, signer_key_xdr_object, encode_check, best_rational_approximation as best_r, division, decode_check
 from .utils import XdrLengthError, DecodeError
-=======
-from .utils import account_xdr_object, signer_key_xdr_object, encode_check, best_rational_approximation as best_r, \
-    division
-from .utils import XdrLengthError
->>>>>>> cf694802
 
 ONE = Decimal(10 ** 7)
 
