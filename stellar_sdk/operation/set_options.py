--- conflicted
+++ resolved
@@ -1,20 +1,13 @@
-<<<<<<< HEAD
 from typing import Optional
-=======
 from enum import IntFlag
 from typing import List, Optional, Union
->>>>>>> 6014e7e9
 
 from .operation import Operation
 from .utils import check_ed25519_public_key
 from ..keypair import Keypair
 from ..signer import Signer
 from ..strkey import StrKey
-<<<<<<< HEAD
 from ..xdr import xdr
-=======
-from ..utils import pack_xdr_array, unpack_xdr_array
-from ..xdr import Xdr
 
 __all__ = ["Flag", "SetOptions"]
 
@@ -28,8 +21,6 @@
     AUTHORIZATION_REQUIRED = 1
     AUTHORIZATION_REVOCABLE = 2
     AUTHORIZATION_IMMUTABLE = 4
->>>>>>> 6014e7e9
-
 
 class SetOptions(Operation):
     """The :class:`SetOptions` object, which represents a SetOptions operation
