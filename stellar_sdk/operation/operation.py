--- conflicted
+++ resolved
@@ -3,18 +3,14 @@
 from decimal import Decimal, Context, Inexact
 from typing import Optional, Union
 
-<<<<<<< HEAD
+from .utils import parse_mux_account_from_account
+from ..exceptions import ValueError, TypeError
+from ..muxed_account import MuxedAccount
 from .utils import check_source
 from ..exceptions import ValueError, TypeError
 from ..keypair import Keypair
 from ..strkey import StrKey
 from ..xdr import xdr as stellarxdr
-=======
-from .utils import parse_mux_account_from_account
-from ..exceptions import ValueError, TypeError
-from ..muxed_account import MuxedAccount
-from ..xdr import Xdr
->>>>>>> cf1b35ef
 
 
 class Operation(metaclass=ABCMeta):
@@ -127,20 +123,13 @@
         :class:`Operation`.
 
         """
-<<<<<<< HEAD
+        # TODO muxaccount
         source_account = (
             Keypair.from_public_key(self.source).xdr_account_id()
             if self.source is not None
             else None
         )
         return stellarxdr.Operation(source_account, self._to_operation_body())
-=======
-        source_account: List[Xdr.types.MuxedAccount] = []
-        if self.source is not None:
-            source_account = [self.source.to_xdr_object()]
-
-        return Xdr.types.Operation(source_account, self._to_operation_body())
->>>>>>> cf1b35ef
 
     @classmethod
     def from_xdr_object(cls, operation_xdr_object: stellarxdr.Operation) -> "Operation":
@@ -178,27 +167,14 @@
         return cls.from_xdr_object(xdr_obj)
 
     @staticmethod
-<<<<<<< HEAD
-    def get_source_from_xdr_obj(xdr_object: stellarxdr.Operation) -> Optional[str]:
-=======
-    def get_source_from_xdr_obj(
-        xdr_object: Xdr.types.Operation,
-    ) -> Optional[MuxedAccount]:
->>>>>>> cf1b35ef
+    def get_source_from_xdr_obj(xdr_object: stellarxdr.Operation) -> Optional[MuxedAccount]:
         """Get the source account from account the operation xdr object.
 
         :param xdr_object: the operation xdr object.
         :return: The source account from account the operation xdr object.
         """
-<<<<<<< HEAD
-        if xdr_object.source_account:
-            return StrKey.encode_ed25519_public_key(
-                xdr_object.source_account.account_id.ed25519.uint256
-            )
-=======
         if xdr_object.sourceAccount:
             return MuxedAccount.from_xdr_object(xdr_object.sourceAccount[0])
->>>>>>> cf1b35ef
         return None
 
     def __eq__(self, other: object) -> bool:
