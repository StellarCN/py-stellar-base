<<<<<<< HEAD
from xdrlib import Packer

from .exceptions import ValueError
from .strkey import StrKey, encode_check
=======
from typing import Optional

from .exceptions import ValueError, MuxedEd25519AccountInvalidError
from .strkey import StrKey, encode_check, decode_check
>>>>>>> 2f89263e
from .utils import check_ed25519_public_key
from .xdr import xdr as stellarxdr

__all__ = ["MuxedAccount"]


class MuxedAccount:
    """The :class:`MuxedAccount` object, which represents a multiplexed account on Stellar's network.

    See `SEP-0023 <https://github.com/stellar/stellar-protocol/blob/master/ecosystem/sep-0023.md>`_ for more
    information.

    :param account_id: account id, for example: `GDGQVOKHW4VEJRU2TETD6DBRKEO5ERCNF353LW5WBFW3JJWQ2BRQ6KDD`
    :param account_id_id: account multiplexing id, for example: `1234`
    """

    def __init__(self, account_id: str, account_id_id: int = None) -> None:
        check_ed25519_public_key(account_id)
        self.account_id: str = account_id
        self.account_id_id: Optional[int] = account_id_id

    @property
    def account_id_muxed(self) -> Optional[str]:
        """Get the multiplex address starting with `M`, return `None` if `account_id_id` is `None`
        """
        if self.account_id_id is None:
<<<<<<< HEAD
            raise ValueError("`account_id_id` can not be None.")
        muxed_account = stellarxdr.MuxedAccountMed25519(
            id=stellarxdr.Uint64(self.account_id_id),
            ed25519=stellarxdr.Uint256(
                StrKey.decode_ed25519_public_key(self.account_id)
            ),
        )
        packer = Packer()
        muxed_account.pack(packer)
=======
            return None
        packer = Xdr.StellarXDRPacker()
        packer.pack_int64(self.account_id_id)
        packer.pack_uint256(StrKey.decode_ed25519_public_key(self.account_id))
>>>>>>> 2f89263e
        data = packer.get_buffer()
        return encode_check("muxed_account", data)

    @account_id_muxed.setter
    def account_id_muxed(self, value):
        raise AttributeError(
            "Can't set attribute, use `MuxedAccount.from_account` instead."
        )

    @classmethod
    def from_account(cls, account: str) -> "MuxedAccount":
        """Create a :class:`MuxedAccount` from account id or muxed account id.

        :param account: account id or muxed account id,
            for example: `GDGQVOKHW4VEJRU2TETD6DBRKEO5ERCNF353LW5WBFW3JJWQ2BRQ6KDD` or
            `MAAAAAAAAAAAJURAAB2X52XFQP6FBXLGT6LWOOWMEXWHEWBDVRZ7V5WH34Y22MPFBHUHY`
        """
        muxed = StrKey.decode_muxed_account(account)
        if muxed.type == stellarxdr.CryptoKeyType.KEY_TYPE_ED25519:
            account_id = StrKey.encode_ed25519_public_key(muxed.ed25519.uint256)
            return cls(account_id=account_id, account_id_id=None)
        if muxed.type == stellarxdr.CryptoKeyType.KEY_TYPE_MUXED_ED25519:
            account_id = StrKey.encode_ed25519_public_key(
                muxed.med25519.ed25519.uint256
            )
            account_id_id = muxed.med25519.id.uint64
            return cls(account_id=account_id, account_id_id=account_id_id)

    def to_xdr_object(self) -> stellarxdr.MuxedAccount:
        """Returns the xdr object for this MuxedAccount object.

        :return: XDR MuxedAccount object
        """
        if self.account_id_id is None:
            return StrKey.decode_muxed_account(self.account_id)
        return StrKey.decode_muxed_account(self.account_id_muxed)

    @classmethod
    def from_xdr_object(
        cls, muxed_account_xdr_object: stellarxdr.MuxedAccount
    ) -> "MuxedAccount":
        """Create a :class:`MuxedAccount` from an XDR Asset object.

        :param muxed_account_xdr_object: The MuxedAccount Price object.
        :return: A new :class:`MuxedAccount` object from the given XDR MuxedAccount object.
        """
        account = StrKey.encode_muxed_account(muxed_account_xdr_object)
        return cls.from_account(account)

    def __eq__(self, other: object) -> bool:
        if not isinstance(other, self.__class__):
            return NotImplemented  # pragma: no cover
        return (
            self.account_id == other.account_id
            and self.account_id_id == other.account_id_id
        )

    def __str__(self):
        return "<MuxedAccount [account_id={account_id}, account_id_id={account_id_id}]>".format(
            account_id=self.account_id, account_id_id=self.account_id_id
        )<|MERGE_RESOLUTION|>--- conflicted
+++ resolved
@@ -1,14 +1,7 @@
-<<<<<<< HEAD
 from xdrlib import Packer
 
 from .exceptions import ValueError
 from .strkey import StrKey, encode_check
-=======
-from typing import Optional
-
-from .exceptions import ValueError, MuxedEd25519AccountInvalidError
-from .strkey import StrKey, encode_check, decode_check
->>>>>>> 2f89263e
 from .utils import check_ed25519_public_key
 from .xdr import xdr as stellarxdr
 
@@ -35,8 +28,7 @@
         """Get the multiplex address starting with `M`, return `None` if `account_id_id` is `None`
         """
         if self.account_id_id is None:
-<<<<<<< HEAD
-            raise ValueError("`account_id_id` can not be None.")
+            return None
         muxed_account = stellarxdr.MuxedAccountMed25519(
             id=stellarxdr.Uint64(self.account_id_id),
             ed25519=stellarxdr.Uint256(
@@ -45,12 +37,6 @@
         )
         packer = Packer()
         muxed_account.pack(packer)
-=======
-            return None
-        packer = Xdr.StellarXDRPacker()
-        packer.pack_int64(self.account_id_id)
-        packer.pack_uint256(StrKey.decode_ed25519_public_key(self.account_id))
->>>>>>> 2f89263e
         data = packer.get_buffer()
         return encode_check("muxed_account", data)
 
