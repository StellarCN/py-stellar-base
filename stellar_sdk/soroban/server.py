--- conflicted
+++ resolved
@@ -10,12 +10,6 @@
 from ..account import Account
 from ..client.base_sync_client import BaseSyncClient
 from ..client.requests_client import RequestsClient
-<<<<<<< HEAD
-from ..type_checked import type_checked
-=======
-from ..transaction_envelope import TransactionEnvelope
-
->>>>>>> 38ecd269
 
 if TYPE_CHECKING:
     from ..transaction_envelope import TransactionEnvelope
