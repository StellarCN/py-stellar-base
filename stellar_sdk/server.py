<<<<<<< HEAD
from typing import Union, Coroutine, Any, List
=======
import warnings
from typing import Union, Coroutine, Any, Dict, List, Tuple, Generator
>>>>>>> cf1b35ef

from stellar_sdk.base_transaction_envelope import BaseTransactionEnvelope
from .account import Account, Thresholds
from .asset import Asset
from .call_builder.accounts_call_builder import AccountsCallBuilder
from .call_builder.assets_call_builder import AssetsCallBuilder
from .call_builder.data_call_builder import DataCallBuilder
from .call_builder.effects_call_builder import EffectsCallBuilder
from .call_builder.fee_stats_call_builder import FeeStatsCallBuilder
from .call_builder.ledgers_call_builder import LedgersCallBuilder
from .call_builder.offers_call_builder import OffersCallBuilder
from .call_builder.operations_call_builder import OperationsCallBuilder
from .call_builder.orderbook_call_builder import OrderbookCallBuilder
from .call_builder.payments_call_builder import PaymentsCallBuilder
from .call_builder.root_call_builder import RootCallBuilder
from .call_builder.strict_receive_paths_call_builder import (
    StrictReceivePathsCallBuilder,
)
from .call_builder.strict_send_paths_call_builder import StrictSendPathsCallBuilder
from .call_builder.trades_aggregation_call_builder import TradeAggregationsCallBuilder
from .call_builder.trades_call_builder import TradesCallBuilder
from .call_builder.transactions_call_builder import TransactionsCallBuilder
from .client.base_async_client import BaseAsyncClient
from .client.base_sync_client import BaseSyncClient
from .client.requests_client import RequestsClient
from .exceptions import TypeError, NotFoundError, raise_request_exception
from .fee_bump_transaction import FeeBumpTransaction
from .fee_bump_transaction_envelope import FeeBumpTransactionEnvelope
from .helpers import parse_transaction_envelope_from_xdr
from .memo import NoneMemo
<<<<<<< HEAD
from .response.account_response import AccountResponse
from .response.asset_response import AssetResponse
from .response.data_response import DataResponse
from .response.effect_response import EFFECT_RESPONSE_TYPE_UNION
from .response.fee_stats_response import FeeStatsResponse
from .response.ledger_response import LedgerResponse
from .response.offer_response import OfferResponse
from .response.operation_response import (
    OPERATION_RESPONSE_TYPE_UNION,
    PAYMENT_RESPONSE_TYPE_UNION,
)
from .response.orderbook_response import OrderbookResponse
from .response.payment_path_response import PaymentPathResponse
from .response.trade_response import TradeResponse
from .response.trades_aggregation_response import TradesAggregationResponse
from .response.transaction_response import TransactionResponse
from .response.wrapped_response import WrappedResponse
from .sep.exceptions import AccountRequiresMemoError
from .transaction import Transaction
from .transaction_envelope import TransactionEnvelope
from .utils import urljoin_with_query
from .xdr.xdr import OperationType
=======
from .muxed_account import MuxedAccount
from .sep.exceptions import AccountRequiresMemoError
from .transaction import Transaction
from .transaction_envelope import TransactionEnvelope
from .utils import (
    urljoin_with_query,
    MUXED_ACCOUNT_STARTING_LETTER,
)
from .xdr import Xdr
>>>>>>> cf1b35ef

__all__ = ["Server"]


class Server:
    """Server handles the network connection to a `Horizon <https://www.stellar.org/developers/horizon/reference/>`_
    instance and exposes an interface for requests to that instance.

    Here we need to talk about the **client** parameter, if you do not specify the client, we will use
    the :class:`stellar_sdk.client.requests_client.RequestsClient` instance by default, it is a synchronous HTTPClient,
    you can also specify an asynchronous HTTP Client,
    for example: :class:`stellar_sdk.client.aiohttp_client.AiohttpClient`. If you use a synchronous client,
    then all requests are synchronous. If you use an asynchronous client,
    then all requests are asynchronous. The choice is in your hands.

    :param horizon_url: Horizon Server URL (ex. `https://horizon-testnet.stellar.org`)
    :param client: Http Client used to send the request
    :raises: :exc:`TypeError <stellar_sdk.exceptions.TypeError>`: if the ``client`` does not meet the standard.
    """

    def __init__(
        self,
        horizon_url: str = "https://horizon-testnet.stellar.org/",
        client: Union[BaseAsyncClient, BaseSyncClient] = None,
    ) -> None:
        self.horizon_url: str = horizon_url

        if not client:
            client = RequestsClient()
        self._client: Union[BaseAsyncClient, BaseSyncClient] = client

        if isinstance(self._client, BaseAsyncClient):
            self.__async: bool = True
        elif isinstance(self._client, BaseSyncClient):
            self.__async = False
        else:
            raise TypeError(
                "This `client` class should be an instance "
                "of `stellar_sdk.client.base_async_client.BaseAsyncClient` "
                "or `stellar_sdk.client.base_sync_client.BaseSyncClient`."
            )

    def submit_transaction(
        self,
        transaction_envelope: Union[TransactionEnvelope, str],
        skip_memo_required_check: bool = False,
    ) -> Union[
        WrappedResponse[TransactionResponse],
        Coroutine[Any, Any, WrappedResponse[TransactionResponse]],
    ]:
        """Submits a transaction to the network.

        :param transaction_envelope: :class:`stellar_sdk.transaction_envelope.TransactionEnvelope` object
            or base64 encoded xdr
        :return: the response from horizon
        :raises:
            :exc:`ConnectionError <stellar_sdk.exceptions.ConnectionError>`
            :exc:`NotFoundError <stellar_sdk.exceptions.NotFoundError>`
            :exc:`BadRequestError <stellar_sdk.exceptions.BadRequestError>`
            :exc:`BadResponseError <stellar_sdk.exceptions.BadResponseError>`
            :exc:`UnknownRequestError <stellar_sdk.exceptions.UnknownRequestError>`
            :exc:`AccountRequiresMemoError <stellar_sdk.sep.exceptions.AccountRequiresMemoError>`
        """
        if self.__async:
            return self.__submit_transaction_async(
                transaction_envelope, skip_memo_required_check
            )
        return self.__submit_transaction_sync(
            transaction_envelope, skip_memo_required_check
        )

    def __submit_transaction_sync(
        self,
        transaction_envelope: Union[TransactionEnvelope, str],
        skip_memo_required_check: bool,
    ) -> WrappedResponse[TransactionResponse]:
        url = urljoin_with_query(self.horizon_url, "transactions")
        xdr, tx = self.__get_xdr_and_transaction_from_transaction_envelope(
            transaction_envelope
        )
        if not skip_memo_required_check:
            self.__check_memo_required_sync(tx)
        data = {"tx": xdr}
        resp = self._client.post(url=url, data=data)
        raise_request_exception(resp)
        return WrappedResponse(
            parse_func=self._parse_success_transaction, raw_response=resp
        )

    async def __submit_transaction_async(
        self,
        transaction_envelope: Union[TransactionEnvelope, str],
        skip_memo_required_check: bool,
    ) -> WrappedResponse[TransactionResponse]:
        url = urljoin_with_query(self.horizon_url, "transactions")
        xdr, tx = self.__get_xdr_and_transaction_from_transaction_envelope(
            transaction_envelope
        )
        if not skip_memo_required_check:
            await self.__check_memo_required_async(tx)
        data = {"tx": xdr}
        resp = await self._client.post(url=url, data=data)
        raise_request_exception(resp)
        return WrappedResponse(
            parse_func=self._parse_success_transaction, raw_response=resp
        )

    def __get_xdr_and_transaction_from_transaction_envelope(
        self,
        transaction_envelope: Union[
            TransactionEnvelope, FeeBumpTransactionEnvelope, str
        ],
    ) -> Tuple[str, Union[Transaction, FeeBumpTransaction]]:
        if isinstance(transaction_envelope, BaseTransactionEnvelope):
            xdr = transaction_envelope.to_xdr()
            tx = transaction_envelope.transaction
        else:
            xdr = transaction_envelope
            tx = parse_transaction_envelope_from_xdr(
                transaction_envelope, ""
            ).transaction
        return xdr, tx

    def _parse_success_transaction(self, raw_data: dict) -> TransactionResponse:
        return TransactionResponse.parse_obj(raw_data)

    def root(self) -> RootCallBuilder:
        """
        :return: New :class:`stellar_sdk.call_builder.RootCallBuilder` object configured
            by a current Horizon server configuration.
        """
        return RootCallBuilder(horizon_url=self.horizon_url, client=self._client)

    def accounts(self) -> AccountsCallBuilder[List[AccountResponse]]:
        """
        :return: New :class:`stellar_sdk.call_builder.AccountsCallBuilder` object configured
            by a current Horizon server configuration.
        """
        return AccountsCallBuilder(horizon_url=self.horizon_url, client=self._client)

    def assets(self) -> AssetsCallBuilder[List[AssetResponse]]:
        """
        :return: New :class:`stellar_sdk.call_builder.AssetsCallBuilder` object configured by
            a current Horizon server configuration.
        """
        return AssetsCallBuilder(horizon_url=self.horizon_url, client=self._client)

    def data(self, account_id: str, data_name: str) -> DataCallBuilder[DataResponse]:
        """
        :return: New :class:`stellar_sdk.call_builder.DataCallBuilder` object configured by
            a current Horizon server configuration.
        """
        return DataCallBuilder(
            horizon_url=self.horizon_url,
            client=self._client,
            account_id=account_id,
            data_name=data_name,
        )

    def effects(self) -> EffectsCallBuilder[List[EFFECT_RESPONSE_TYPE_UNION]]:
        """
        :return: New :class:`stellar_sdk.call_builder.EffectsCallBuilder` object configured by
            a current Horizon server configuration.
        """
        return EffectsCallBuilder(horizon_url=self.horizon_url, client=self._client)

    def fee_stats(self) -> FeeStatsCallBuilder[FeeStatsResponse]:
        """
        :return: New :class:`stellar_sdk.call_builder.FeeStatsCallBuilder` object configured by
            a current Horizon server configuration.
        """
        return FeeStatsCallBuilder(horizon_url=self.horizon_url, client=self._client)

    def ledgers(self) -> LedgersCallBuilder[List[LedgerResponse]]:
        """
        :return: New :class:`stellar_sdk.call_builder.LedgersCallBuilder` object configured by
            a current Horizon server configuration.
        """
        return LedgersCallBuilder(horizon_url=self.horizon_url, client=self._client)

    def offers(self) -> OffersCallBuilder[List[OfferResponse]]:
        """
        :return: New :class:`stellar_sdk.call_builder.OffersCallBuilder` object configured by
            a current Horizon server configuration.
        """
        return OffersCallBuilder(horizon_url=self.horizon_url, client=self._client)

    def operations(self) -> OperationsCallBuilder[List[OPERATION_RESPONSE_TYPE_UNION]]:
        """
        :return: New :class:`stellar_sdk.call_builder.OperationsCallBuilder` object configured by
            a current Horizon server configuration.
        """
        return OperationsCallBuilder(horizon_url=self.horizon_url, client=self._client)

    def orderbook(
        self, selling: Asset, buying: Asset
    ) -> OrderbookCallBuilder[OrderbookResponse]:
        """
        :param selling: Asset being sold
        :param buying: Asset being bought
        :return: New :class:`stellar_sdk.call_builder.OrderbookCallBuilder` object configured by
            a current Horizon server configuration.
        """
        return OrderbookCallBuilder(
            horizon_url=self.horizon_url,
            client=self._client,
            buying=buying,
            selling=selling,
        )

<<<<<<< HEAD
=======
    def paths(
        self,
        source_account: str,
        destination_account: str,
        destination_asset: Asset,
        destination_amount: str,
    ) -> PathsCallBuilder:
        """
        :param source_account: The sender's account ID. Any returned path must use a source that the sender can hold.
        :param destination_account: The destination account ID that any returned path should use.
        :param destination_asset: The destination asset.
        :param destination_amount: The amount, denominated in the destination asset, that any returned path should be able to satisfy.
        :return: New :class:`stellar_sdk.call_builder.PathsCallBuilder` object configured by
            a current Horizon server configuration.
        """

        warnings.warn(
            "Will be removed in version v3.0.0, "
            "use stellar_sdk.server.strict_receive_paths",
            DeprecationWarning,
        )

        return PathsCallBuilder(
            horizon_url=self.horizon_url,
            client=self._client,
            source_account=source_account,
            destination_account=destination_account,
            destination_asset=destination_asset,
            destination_amount=destination_amount,
        )

>>>>>>> cf1b35ef
    def strict_receive_paths(
        self,
        source: Union[str, List[Asset]],
        destination_asset: Asset,
        destination_amount: str,
    ) -> StrictReceivePathsCallBuilder[List[PaymentPathResponse]]:
        """
        :param source: The sender's account ID or a list of Assets. Any returned path must use a source that the sender can hold.
        :param destination_asset: The destination asset.
        :param destination_amount: The amount, denominated in the destination asset, that any returned path should be able to satisfy.
        :return: New :class:`stellar_sdk.call_builder.StrictReceivePathsCallBuilder` object configured by
            a current Horizon server configuration.
        """
        return StrictReceivePathsCallBuilder(
            horizon_url=self.horizon_url,
            client=self._client,
            source=source,
            destination_asset=destination_asset,
            destination_amount=destination_amount,
        )

    def strict_send_paths(
        self,
        source_asset: Asset,
        source_amount: str,
        destination: Union[str, List[Asset]],
    ) -> StrictSendPathsCallBuilder[List[PaymentPathResponse]]:
        """
        :param source_asset: The asset to be sent.
        :param source_amount: The amount, denominated in the source asset, that any returned path should be able to satisfy.
        :param destination: The destination account or the destination assets.
        :return: New :class:`stellar_sdk.call_builder.StrictReceivePathsCallBuilder` object configured by
            a current Horizon server configuration.
        """
        return StrictSendPathsCallBuilder(
            horizon_url=self.horizon_url,
            client=self._client,
            source_asset=source_asset,
            source_amount=source_amount,
            destination=destination,
        )

    def payments(self) -> PaymentsCallBuilder[List[PAYMENT_RESPONSE_TYPE_UNION]]:
        """
        :return: New :class:`stellar_sdk.call_builder.PaymentsCallBuilder` object configured by
            a current Horizon server configuration.
        """
        return PaymentsCallBuilder(horizon_url=self.horizon_url, client=self._client)

    def trade_aggregations(
        self,
        base: Asset,
        counter: Asset,
        resolution: int,
        start_time: int = None,
        end_time: int = None,
        offset: int = None,
    ) -> TradeAggregationsCallBuilder[List[TradesAggregationResponse]]:
        """
        :param base: base asset
        :param counter: counter asset
        :param resolution: segment duration as millis since epoch. *Supported values
            are 1 minute (60000), 5 minutes (300000), 15 minutes (900000),
            1 hour (3600000), 1 day (86400000) and 1 week (604800000).*
        :param start_time: lower time boundary represented as millis since epoch
        :param end_time: upper time boundary represented as millis since epoch
        :param offset: segments can be offset using this parameter.
            Expressed in milliseconds. *Can only be used if the resolution is greater than 1 hour.
            Value must be in whole hours, less than the provided resolution, and less than 24 hours.*
        :return: New :class:`stellar_sdk.call_builder.TradeAggregationsCallBuilder` object configured by
            a current Horizon server configuration.
        """
        return TradeAggregationsCallBuilder(
            horizon_url=self.horizon_url,
            client=self._client,
            base=base,
            counter=counter,
            start_time=start_time,
            end_time=end_time,
            resolution=resolution,
            offset=offset,
        )

    def trades(self) -> TradesCallBuilder[List[TradeResponse]]:
        """
        :return: New :class:`stellar_sdk.call_builder.TradesCallBuilder` object configured by
            a current Horizon server configuration.
        """
        return TradesCallBuilder(horizon_url=self.horizon_url, client=self._client)

    def transactions(self) -> TransactionsCallBuilder[List[TransactionResponse]]:
        """
        :return: New :class:`stellar_sdk.call_builder.TransactionsCallBuilder` object configured by
            a current Horizon server configuration.
        """
        return TransactionsCallBuilder(
            horizon_url=self.horizon_url, client=self._client
        )

    def load_account(
        self, account_id: str
    ) -> Union[Account, Coroutine[Any, Any, Account]]:
        """Fetches an account's most current state in the ledger and then creates
        and returns an :class:`stellar_sdk.account.Account` object.

        :param account_id: The account to load.
        :return: an :class:`stellar_sdk.account.Account` object.
        :raises:
            :exc:`ConnectionError <stellar_sdk.exceptions.ConnectionError>`
            :exc:`NotFoundError <stellar_sdk.exceptions.NotFoundError>`
            :exc:`BadRequestError <stellar_sdk.exceptions.BadRequestError>`
            :exc:`BadResponseError <stellar_sdk.exceptions.BadResponseError>`
            :exc:`UnknownRequestError <stellar_sdk.exceptions.UnknownRequestError>`
        """
        if self.__async:
            return self.__load_account_async(account_id)
        return self.__load_account_sync(account_id)

    async def __load_account_async(self, account_id: str) -> Account:
<<<<<<< HEAD
        resp = await self.accounts().account_id(account_id=account_id).call()
        sequence = int(resp.raw_data["sequence"])
=======
        ed25519_account_id = MuxedAccount.from_account(account_id).account_id
        resp = await self.accounts().account_id(account_id=ed25519_account_id).call()
        sequence = int(resp["sequence"])
>>>>>>> cf1b35ef
        thresholds = Thresholds(
            resp.raw_data["thresholds"]["low_threshold"],
            resp.raw_data["thresholds"]["med_threshold"],
            resp.raw_data["thresholds"]["high_threshold"],
        )
        account = Account(account_id=account_id, sequence=sequence)
        account.signers = resp.raw_data["signers"]
        account.thresholds = thresholds
        return account

    def __load_account_sync(self, account_id: str) -> Account:
<<<<<<< HEAD
        resp = self.accounts().account_id(account_id=account_id).call()
        sequence = int(resp.raw_data["sequence"])
=======
        ed25519_account_id = MuxedAccount.from_account(account_id).account_id
        resp = self.accounts().account_id(account_id=ed25519_account_id).call()
        sequence = int(resp["sequence"])
>>>>>>> cf1b35ef
        thresholds = Thresholds(
            resp.raw_data["thresholds"]["low_threshold"],
            resp.raw_data["thresholds"]["med_threshold"],
            resp.raw_data["thresholds"]["high_threshold"],
        )
        account = Account(account_id=account_id, sequence=sequence)
        account.signers = resp.raw_data["signers"]
        account.thresholds = thresholds
        return account

    def __check_memo_required_sync(self, transaction: Transaction) -> None:
        if isinstance(transaction, FeeBumpTransaction):
            transaction = transaction.inner_transaction_envelope.transaction
        if not (transaction.memo is None or isinstance(transaction.memo, NoneMemo)):
            return
        for index, destination in self.__get_check_memo_required_destinations(
            transaction
        ):
            if destination.startswith(MUXED_ACCOUNT_STARTING_LETTER):
                continue
            try:
                account_resp = self.accounts().account_id(destination).call()
            except NotFoundError:
                continue
            self.__check_destination_memo(account_resp.raw_data, index, destination)

    async def __check_memo_required_async(
        self, transaction: Union[Transaction, FeeBumpTransaction]
    ) -> None:
        if isinstance(transaction, FeeBumpTransaction):
            transaction = transaction.inner_transaction_envelope.transaction
        if not (transaction.memo is None or isinstance(transaction.memo, NoneMemo)):
            return
        for index, destination in self.__get_check_memo_required_destinations(
            transaction
        ):
            if destination.startswith(MUXED_ACCOUNT_STARTING_LETTER):
                continue
            try:
                account_resp = await self.accounts().account_id(destination).call()
            except NotFoundError:
                continue
            self.__check_destination_memo(account_resp.raw_data, index, destination)

    def __check_destination_memo(
        self, account_resp: dict, index: int, destination: str
    ) -> None:
        memo_required_config_key = "config.memo_required"
        memo_required_config_value = "MQ=="
        data = account_resp["data"]
        if data.get(memo_required_config_key) == memo_required_config_value:
            raise AccountRequiresMemoError(
                "Destination account requires a memo in the transaction.",
                destination,
                index,
            )

    def __get_check_memo_required_destinations(
        self, transaction: Transaction
    ) -> Generator[Tuple[int, str], Any, Any]:
        destinations = set()
        memo_required_operation_code = (
            OperationType.PAYMENT.value,
            OperationType.ACCOUNT_MERGE.value,
            OperationType.PATH_PAYMENT_STRICT_RECEIVE.value,
            OperationType.PATH_PAYMENT_STRICT_SEND.value,
        )
        for index, operation in enumerate(transaction.operations):
            if operation.type_code() in memo_required_operation_code:
                destination: str = operation.destination.account_id
            else:
                continue
            if destination in destinations:
                continue
            destinations.add(destination)
            yield index, destination

    def fetch_base_fee(self) -> Union[int, Coroutine[Any, Any, int]]:
        """Fetch the base fee. Since this hits the server, if the server call fails,
        you might get an error. You should be prepared to use a default value if that happens.

        :return: the base fee
        :raises:
            :exc:`ConnectionError <stellar_sdk.exceptions.ConnectionError>`
            :exc:`NotFoundError <stellar_sdk.exceptions.NotFoundError>`
            :exc:`BadRequestError <stellar_sdk.exceptions.BadRequestError>`
            :exc:`BadResponseError <stellar_sdk.exceptions.BadResponseError>`
            :exc:`UnknownRequestError <stellar_sdk.exceptions.UnknownRequestError>`
        """
        if self.__async:
            return self.__fetch_base_fee_async()
        return self.__fetch_base_fee_sync()

    def __fetch_base_fee_sync(self) -> int:
        latest_ledger = self.ledgers().order(desc=True).limit(1).call()
        base_fee = self.__handle_base_fee(latest_ledger)
        return base_fee

    async def __fetch_base_fee_async(self) -> int:
        latest_ledger = await self.ledgers().order(desc=True).limit(1).call()
        base_fee = self.__handle_base_fee(latest_ledger)
        return base_fee

    def __handle_base_fee(self, latest_ledger: WrappedResponse[LedgerResponse]) -> int:
        base_fee = 100
        if (
            latest_ledger.raw_data["_embedded"]
            and latest_ledger.raw_data["_embedded"]["records"]
            and latest_ledger.raw_data["_embedded"]["records"][0]
        ):
            base_fee = int(
                latest_ledger.raw_data["_embedded"]["records"][0]["base_fee_in_stroops"]
            )
        return base_fee

    def close(self) -> Union[None, Coroutine[Any, Any, None]]:
        """Close underlying connector.

        Release all acquired resources.
        """
        if self.__async:
            return self.__close_async()
        else:
            return self.__close_sync()

    async def __close_async(self) -> None:
        await self._client.close()

    def __close_sync(self) -> None:
        self._client.close()

    async def __aenter__(self) -> "Server":
        return self

    async def __aexit__(self, exc_type, exc_val, exc_tb) -> None:
        await self.close()

    def __enter__(self) -> "Server":
        return self

    def __exit__(self, exc_type, exc_val, exc_tb):
        self.close()<|MERGE_RESOLUTION|>--- conflicted
+++ resolved
@@ -1,9 +1,4 @@
-<<<<<<< HEAD
-from typing import Union, Coroutine, Any, List
-=======
-import warnings
 from typing import Union, Coroutine, Any, Dict, List, Tuple, Generator
->>>>>>> cf1b35ef
 
 from stellar_sdk.base_transaction_envelope import BaseTransactionEnvelope
 from .account import Account, Thresholds
@@ -34,7 +29,6 @@
 from .fee_bump_transaction_envelope import FeeBumpTransactionEnvelope
 from .helpers import parse_transaction_envelope_from_xdr
 from .memo import NoneMemo
-<<<<<<< HEAD
 from .response.account_response import AccountResponse
 from .response.asset_response import AssetResponse
 from .response.data_response import DataResponse
@@ -52,12 +46,6 @@
 from .response.trades_aggregation_response import TradesAggregationResponse
 from .response.transaction_response import TransactionResponse
 from .response.wrapped_response import WrappedResponse
-from .sep.exceptions import AccountRequiresMemoError
-from .transaction import Transaction
-from .transaction_envelope import TransactionEnvelope
-from .utils import urljoin_with_query
-from .xdr.xdr import OperationType
-=======
 from .muxed_account import MuxedAccount
 from .sep.exceptions import AccountRequiresMemoError
 from .transaction import Transaction
@@ -67,7 +55,8 @@
     MUXED_ACCOUNT_STARTING_LETTER,
 )
 from .xdr import Xdr
->>>>>>> cf1b35ef
+from .utils import urljoin_with_query
+from .xdr.xdr import OperationType
 
 __all__ = ["Server"]
 
@@ -278,40 +267,6 @@
             selling=selling,
         )
 
-<<<<<<< HEAD
-=======
-    def paths(
-        self,
-        source_account: str,
-        destination_account: str,
-        destination_asset: Asset,
-        destination_amount: str,
-    ) -> PathsCallBuilder:
-        """
-        :param source_account: The sender's account ID. Any returned path must use a source that the sender can hold.
-        :param destination_account: The destination account ID that any returned path should use.
-        :param destination_asset: The destination asset.
-        :param destination_amount: The amount, denominated in the destination asset, that any returned path should be able to satisfy.
-        :return: New :class:`stellar_sdk.call_builder.PathsCallBuilder` object configured by
-            a current Horizon server configuration.
-        """
-
-        warnings.warn(
-            "Will be removed in version v3.0.0, "
-            "use stellar_sdk.server.strict_receive_paths",
-            DeprecationWarning,
-        )
-
-        return PathsCallBuilder(
-            horizon_url=self.horizon_url,
-            client=self._client,
-            source_account=source_account,
-            destination_account=destination_account,
-            destination_asset=destination_asset,
-            destination_amount=destination_amount,
-        )
-
->>>>>>> cf1b35ef
     def strict_receive_paths(
         self,
         source: Union[str, List[Asset]],
@@ -431,14 +386,9 @@
         return self.__load_account_sync(account_id)
 
     async def __load_account_async(self, account_id: str) -> Account:
-<<<<<<< HEAD
-        resp = await self.accounts().account_id(account_id=account_id).call()
-        sequence = int(resp.raw_data["sequence"])
-=======
         ed25519_account_id = MuxedAccount.from_account(account_id).account_id
         resp = await self.accounts().account_id(account_id=ed25519_account_id).call()
-        sequence = int(resp["sequence"])
->>>>>>> cf1b35ef
+        sequence = int(resp.raw_data["sequence"])
         thresholds = Thresholds(
             resp.raw_data["thresholds"]["low_threshold"],
             resp.raw_data["thresholds"]["med_threshold"],
@@ -450,14 +400,9 @@
         return account
 
     def __load_account_sync(self, account_id: str) -> Account:
-<<<<<<< HEAD
-        resp = self.accounts().account_id(account_id=account_id).call()
-        sequence = int(resp.raw_data["sequence"])
-=======
         ed25519_account_id = MuxedAccount.from_account(account_id).account_id
         resp = self.accounts().account_id(account_id=ed25519_account_id).call()
-        sequence = int(resp["sequence"])
->>>>>>> cf1b35ef
+        sequence = int(resp.raw_data["sequence"])
         thresholds = Thresholds(
             resp.raw_data["thresholds"]["low_threshold"],
             resp.raw_data["thresholds"]["med_threshold"],
