import time
import warnings
from decimal import Decimal
from typing import List, Union, Optional

from .account import Account
from .asset import Asset
from .exceptions import ValueError
from .fee_bump_transaction import FeeBumpTransaction
from .fee_bump_transaction_envelope import FeeBumpTransactionEnvelope
from .keypair import Keypair
from .memo import *
from .network import Network
from .operation import *
from .price import Price
from .signer import Signer
from .time_bounds import TimeBounds
from .transaction import Transaction
from .transaction_envelope import TransactionEnvelope
from .utils import hex_to_bytes
from .xdr import Xdr

__all__ = ["TransactionBuilder"]


class TransactionBuilder:
    """Transaction builder helps constructs a new :class:`TransactionEnvelope
    <stellar_sdk.transaction_envelope.TransactionEnvelope>` using the given
    :class:`Account <stellar_sdk.account.Account>` as the transaction's "source account". The transaction will use
    the current sequence number of the given account as its sequence number and increment the given account's
    sequence number by one. The given source account must include a private key for signing the transaction or
    an error will be thrown.

    Be careful about **unsubmitted transactions**! When you build a transaction, stellar-sdk automatically
    increments the source account's sequence number. If you end up not submitting this transaction and submitting
    another one instead, it'll fail due to the sequence number being wrong. So if you decide not to use a built
    transaction, make sure to update the source account's sequence number with :meth:`stellar_sdk.Server.load_account`
    before creating another transaction.

    :param source_account: The source account for this transaction.
    :param network_passphrase: The network to connect to for verifying and retrieving additional attributes from.
        Defaults to **Test SDF Network ; September 2015**.
    :param base_fee: Base fee in stroops. The network base fee is obtained by default from the latest ledger.
        Transaction fee is equal to base fee times number of operations in this transaction.
    :param v1: When this value is set to True, V1 transactions will be generated,
        otherwise V0 transactions will be generated.
        See `CAP-0015 <https://github.com/stellar/stellar-protocol/blob/master/core/cap-0015.md>`_ for more information.
    """

    # TODO: add an example
    def __init__(
        self,
        source_account: Account,
        network_passphrase: str = Network.TESTNET_NETWORK_PASSPHRASE,
        base_fee: int = 100,
        v1: bool = True,
    ):
        self.source_account: Account = source_account
        self.base_fee: int = base_fee
        self.network_passphrase: str = network_passphrase
        self.operations: List[Operation] = []
        self.time_bounds: Optional[TimeBounds] = None
        self.memo: Memo = NoneMemo()
        self.v1: bool = v1

    def build(self) -> TransactionEnvelope:
        """This will build the transaction envelope.
        It will also increment the source account's sequence number by 1.

        :return: The transaction envelope.
        """
        source = self.source_account.account_id
        sequence = self.source_account.sequence + 1
        transaction = Transaction(
            source=source,
            sequence=sequence,
            fee=self.base_fee * len(self.operations),
            operations=self.operations,
            memo=self.memo,
            time_bounds=self.time_bounds,
            v1=self.v1,
        )
        transaction_envelope = TransactionEnvelope(
            transaction=transaction, network_passphrase=self.network_passphrase
        )
        self.source_account.increment_sequence_number()
        return transaction_envelope

    @staticmethod
    def build_fee_bump_transaction(
        fee_source: Union[Keypair, str],
        base_fee: int,
        inner_transaction_envelope: TransactionEnvelope,
        network_passphrase: str = Network.TESTNET_NETWORK_PASSPHRASE,
    ) -> "FeeBumpTransactionEnvelope":
        """Create a
        :py:class:`FeeBumpTransactionEnvelope <stellar_sdk.fee_bump_transaction_envelope.FeeBumpTransactionEnvelope>`
        object.

        See `CAP-0015 <https://github.com/stellar/stellar-protocol/blob/master/core/cap-0015.md>`_ for more information.

        :param fee_source: The account paying for the transaction.
        :param base_fee: The max fee willing to pay per operation in inner transaction (**in stroops**).
        :param inner_transaction_envelope: The TransactionEnvelope to be bumped by the fee bump transaction.
        :param network_passphrase: The network to connect to for verifying and retrieving additional attributes from.
        :return: a :class:`TransactionBuilder <stellar_sdk.transaction_envelope.TransactionBuilder>` via the XDR object.
        """
        fee_bump_transaction = FeeBumpTransaction(
            fee_source=fee_source,
            base_fee=base_fee,
            inner_transaction_envelope=inner_transaction_envelope,
        )
        transaction_envelope = FeeBumpTransactionEnvelope(
            transaction=fee_bump_transaction, network_passphrase=network_passphrase,
        )
        return transaction_envelope

    @staticmethod
    def from_xdr(
        xdr: str, network_passphrase: str
    ) -> Union["TransactionBuilder", FeeBumpTransactionEnvelope]:
        """Create a :class:`TransactionBuilder
        <stellar_sdk.transaction_envelope.TransactionBuilder>` or
        :py:class:`FeeBumpTransactionEnvelope <stellar_sdk.fee_bump_transaction_envelope.FeeBumpTransactionEnvelope>`
        via an XDR object.

        In addition, if xdr is not of
        :py:class:`TransactionEnvelope <stellar_sdk.transaction_envelope.TransactionEnvelope>`,
        it sets the fields of this builder (the transaction envelope,
        transaction, operations, source, etc.) to all of the fields in the
        provided XDR transaction envelope, but the signature will not be added to it.

        :param xdr: The XDR object representing the transaction envelope to
            which this builder is setting its state to.
        :param network_passphrase: The network to connect to for verifying and retrieving additional attributes from.
        :return: a :class:`TransactionBuilder <stellar_sdk.transaction_envelope.TransactionBuilder>` or
            :py:class:`FeeBumpTransactionEnvelope <stellar_sdk.fee_bump_transaction_envelope.FeeBumpTransactionEnvelope>`
            via the XDR object.
        """
        xdr_object = Xdr.types.TransactionEnvelope.from_xdr(xdr)
        te_type = xdr_object.type
        if te_type == Xdr.const.ENVELOPE_TYPE_TX_FEE_BUMP:
            return FeeBumpTransactionEnvelope.from_xdr_object(
                xdr_object, network_passphrase
            )
        transaction_envelope = TransactionEnvelope.from_xdr(
            xdr=xdr, network_passphrase=network_passphrase
        )

        source_account = Account(
            transaction_envelope.transaction.source.public_key,
            transaction_envelope.transaction.sequence - 1,
        )
        transaction_builder = TransactionBuilder(
            source_account=source_account,
            network_passphrase=network_passphrase,
            base_fee=int(
                transaction_envelope.transaction.fee
                / len(transaction_envelope.transaction.operations)
            ),
            v1=transaction_envelope.transaction.v1,
        )
        transaction_builder.time_bounds = transaction_envelope.transaction.time_bounds
        transaction_builder.operations = transaction_envelope.transaction.operations
        transaction_builder.memo = transaction_envelope.transaction.memo
        return transaction_builder

    def add_time_bounds(self, min_time: int, max_time: int) -> "TransactionBuilder":
        """Add a time bound to this transaction.

        Add a UNIX timestamp, determined by ledger time, of a lower and
        upper bound of when this transaction will be valid. If a transaction is
        submitted too early or too late, it will fail to make it into the
        transaction set. maxTime equal 0 means that it's not set.

        :param min_time: the UNIX timestamp (in seconds)
        :param max_time: the UNIX timestamp (in seconds)
        :return: This builder instance.

        """
        self.time_bounds = TimeBounds(min_time, max_time)
        return self

    def set_timeout(self, timeout: int) -> "TransactionBuilder":
        """Set timeout for the transaction, actually set a TimeBounds.

        :param timeout: timeout in second.
        :return: This builder instance.
        :raises:
            :exc:`ValueError <stellar_sdk.exceptions.ValueError>`: if time_bound is already set.
        """
        if self.time_bounds:
            raise ValueError(
                "TimeBounds has been already set - setting timeout would overwrite it."
            )
        timeout_timestamp = int(time.time()) + timeout
        self.time_bounds = TimeBounds(min_time=0, max_time=timeout_timestamp)
        return self

    def add_memo(self, memo: Memo) -> "TransactionBuilder":
        """Set the memo for the transaction build by this :class:`Builder`.

        :param memo: A memo to add to this transaction.
        :return: This builder instance.

        """
        self.memo = memo
        return self

    def add_text_memo(self, memo_text: Union[str, bytes]) -> "TransactionBuilder":
        """Set the memo for the transaction to a new :class:`TextMemo
        <stellar_sdk.memo.TextMemo>`.

        :param memo_text: The text for the memo to add.
        :return: This builder instance.
        :raises: :exc:`MemoInvalidException <stellar_sdk.exceptions.MemoInvalidException>`:
            if ``memo_text`` is not a valid text memo.
        """
        memo = TextMemo(memo_text)
        return self.add_memo(memo)

    def add_id_memo(self, memo_id: int) -> "TransactionBuilder":
        """Set the memo for the transaction to a new :class:`IdMemo
        <stellar_sdk.memo.IdMemo>`.

        :param memo_id: A 64 bit unsigned integer to set as the memo.
        :return: This builder instance.
        :raises:
            :exc:`MemoInvalidException <stellar_sdk.exceptions.MemoInvalidException>`:
            if ``memo_id`` is not a valid id memo.

        """
        memo = IdMemo(memo_id)
        return self.add_memo(memo)

    def add_hash_memo(self, memo_hash: Union[bytes, str]) -> "TransactionBuilder":
        """Set the memo for the transaction to a new :class:`HashMemo
        <stellar_sdk.memo.HashMemo>`.

        :param memo_hash: A 32 byte hash or hex encoded string to use as the memo.
        :return: This builder instance.
        :raises:
            :exc:`MemoInvalidException <stellar_sdk.exceptions.MemoInvalidException>`:
            if ``memo_hash`` is not a valid hash memo.
        """
        memo = HashMemo(hex_to_bytes(memo_hash))
        return self.add_memo(memo)

    def add_return_hash_memo(
        self, memo_return: Union[bytes, str]
    ) -> "TransactionBuilder":
        """Set the memo for the transaction to a new :class:`RetHashMemo
        <stellar_sdk.memo.ReturnHashMemo>`.

        :param memo_return: A 32 byte hash or hex encoded string intended to be interpreted as
            the hash of the transaction the sender is refunding.
        :return: This builder instance.
        :raises:
            :exc:`MemoInvalidException <stellar_sdk.exceptions.MemoInvalidException>`:
            if ``memo_return`` is not a valid return hash memo.
        """
        memo = ReturnHashMemo(hex_to_bytes(memo_return))
        return self.add_memo(memo)

    def append_operation(self, operation: Operation) -> "TransactionBuilder":
        """Add an operation to the builder instance

        :param operation: an operation
        :return: This builder instance.
        """
        # TODO: LOG HERE
        self.operations.append(operation)
        return self

    def append_create_account_op(
        self,
        destination: str,
        starting_balance: Union[str, Decimal],
        source: str = None,
    ) -> "TransactionBuilder":
        """Append a :class:`CreateAccount
        <stellar_sdk.operation.CreateAccount>` operation to the list of
        operations.

        :param destination: Account address that is created and funded.
        :param starting_balance: Amount of XLM to send to the newly created
            account. This XLM comes from the source account.
        :param source: The source address to deduct funds from to fund the
            new account.
        :return: This builder instance.

        """
        op = CreateAccount(destination, starting_balance, source)
        return self.append_operation(op)

    def append_change_trust_op(
        self,
        asset_code: str,
        asset_issuer: str,
        limit: Union[str, Decimal] = None,
        source: str = None,
    ) -> "TransactionBuilder":
        """Append a :class:`ChangeTrust <stellar_sdk.operation.ChangeTrust>`
        operation to the list of operations.

        :param asset_issuer: The issuer address for the asset.
        :param asset_code: The asset code for the asset.
        :param limit: The limit of the new trustline.
        :param source: The source address to add the trustline to.
        :return: This builder instance.

        """
        asset = Asset(asset_code, asset_issuer)
        op = ChangeTrust(asset, limit, source)
        return self.append_operation(op)

    def append_payment_op(
        self,
        destination: str,
        amount: Union[str, Decimal],
        asset_code: str = "XLM",
        asset_issuer: Optional[str] = None,
        source: str = None,
    ) -> "TransactionBuilder":
        """Append a :class:`Payment <stellar_sdk.operation.Payment>` operation
        to the list of operations.

        :param destination: Account address that receives the payment.
        :param amount: The amount of the currency to send in the payment.
        :param asset_code: The asset code for the asset to send.
        :param asset_issuer: The address of the issuer of the asset.
        :param source: The source address of the payment.
        :return: This builder instance.

        """
        asset = Asset(code=asset_code, issuer=asset_issuer)
        op = Payment(destination, asset, amount, source)
        return self.append_operation(op)

    def append_path_payment_op(
        self,
        destination: str,
        send_code: str,
        send_issuer: Optional[str],
        send_max: Union[str, Decimal],
        dest_code: str,
        dest_issuer: Optional[str],
        dest_amount: Union[str, Decimal],
        path: List[Asset],
        source: str = None,
    ) -> "TransactionBuilder":
        """Append a :class:`PathPayment <stellar_sdk.operation.PathPayment>`
        operation to the list of operations.

        :param destination: The destination address (Account ID) for the
            payment.
        :param send_code: The asset code for the source asset deducted from
            the source account.
        :param send_issuer: The address of the issuer of the source asset.
        :param send_max: The maximum amount of send asset to deduct
            (excluding fees).
        :param dest_code: The asset code for the final destination asset
            sent to the recipient.
        :param dest_issuer: Account address that receives the payment.
        :param dest_amount: The amount of destination asset the destination
            account receives.
        :param path: A list of Asset objects to use as the path.
        :param source: The source address of the path payment.
        :return: This builder instance.

        """

        warnings.warn(
            "Will be removed in version v3.0.0, "
            "use stellar_sdk.transaction_builder.append_path_payment_strict_receive_op",
            DeprecationWarning,
        )

        send_asset = Asset(send_code, send_issuer)
        dest_asset = Asset(dest_code, dest_issuer)

        assets = []
        for asset in path:
            assets.append(asset)
        op = PathPayment(
            destination=destination,
            send_asset=send_asset,
            send_max=send_max,
            dest_asset=dest_asset,
            dest_amount=dest_amount,
            path=assets,
            source=source,
        )
        return self.append_operation(op)

    def append_path_payment_strict_receive_op(
        self,
        destination: str,
        send_code: str,
        send_issuer: Optional[str],
        send_max: Union[str, Decimal],
        dest_code: str,
        dest_issuer: Optional[str],
        dest_amount: Union[str, Decimal],
        path: List[Asset],
        source: str = None,
    ) -> "TransactionBuilder":
        """Append a :class:`PathPaymentStrictReceive <stellar_sdk.operation.PathPaymentStrictReceive>`
        operation to the list of operations.

        :param destination: The destination address (Account ID) for the
            payment.
        :param send_code: The asset code for the source asset deducted from
            the source account.
        :param send_issuer: The address of the issuer of the source asset.
        :param send_max: The maximum amount of send asset to deduct
            (excluding fees).
        :param dest_code: The asset code for the final destination asset
            sent to the recipient.
        :param dest_issuer: Account address that receives the payment.
        :param dest_amount: The amount of destination asset the destination
            account receives.
        :param path: A list of Asset objects to use as the path.
        :param source: The source address of the path payment.
        :return: This builder instance.

        """

        send_asset = Asset(send_code, send_issuer)
        dest_asset = Asset(dest_code, dest_issuer)

        assets = []
        for asset in path:
            assets.append(asset)
        op = PathPaymentStrictReceive(
            destination=destination,
            send_asset=send_asset,
            send_max=send_max,
            dest_asset=dest_asset,
            dest_amount=dest_amount,
            path=assets,
            source=source,
        )
        return self.append_operation(op)

    def append_path_payment_strict_send_op(
        self,
        destination: str,
        send_code: str,
        send_issuer: Optional[str],
        send_amount: Union[str, Decimal],
        dest_code: str,
        dest_issuer: Optional[str],
        dest_min: Union[str, Decimal],
        path: List[Asset],
        source: str = None,
    ) -> "TransactionBuilder":
        """Append a :class:`PathPaymentStrictSend <stellar_sdk.operation.PathPaymentStrictSend>`
        operation to the list of operations.

        :param destination: The destination address (Account ID) for the
            payment.
        :param send_code: The asset code for the source asset deducted from
            the source account.
        :param send_issuer: The address of the issuer of the source asset.
        :param send_amount: Amount of send_asset to send.
        :param dest_code: The asset code for the final destination asset
            sent to the recipient.
        :param dest_issuer: Account address that receives the payment.
        :param dest_min: The minimum amount of dest_asset to be received.
        :param path: A list of Asset objects to use as the path.
        :param source: The source address of the path payment.
        :return: This builder instance.

        """

        send_asset = Asset(send_code, send_issuer)
        dest_asset = Asset(dest_code, dest_issuer)

        assets = []
        for asset in path:
            assets.append(asset)
        op = PathPaymentStrictSend(
            destination=destination,
            send_asset=send_asset,
            send_amount=send_amount,
            dest_asset=dest_asset,
            dest_min=dest_min,
            path=assets,
            source=source,
        )
        return self.append_operation(op)

    def append_allow_trust_op(
        self,
        trustor: str,
        asset_code: str,
        authorize: Union[TrustLineEntryFlag, bool],
        source: str = None,
    ) -> "TransactionBuilder":
        """Append an :class:`AllowTrust <stellar_sdk.operation.AllowTrust>`
        operation to the list of operations.

        :param trustor: The account of the recipient of the trustline.
        :param asset_code:  The asset of the trustline the source account
            is authorizing. For example, if an anchor wants to allow another
            account to hold its USD credit, the type is USD:anchor.
        :param authorize: `True` to authorize the line, `False` to deauthorize，if you need further control,
            you can also use :class:`stellar_sdk.operation.allow_trust.TrustLineEntryFlag`.
        :param source: The source address that is establishing the trust in
            the allow trust operation.
        :return: This builder instance.

        """
        op = AllowTrust(trustor, asset_code, authorize, source)
        return self.append_operation(op)

    def append_set_options_op(
        self,
        inflation_dest: str = None,
        clear_flags: Union[int, Flag] = None,
        set_flags: Union[int, Flag] = None,
        master_weight: int = None,
        low_threshold: int = None,
        med_threshold: int = None,
        high_threshold: int = None,
        home_domain: str = None,
        signer: Signer = None,
        source: str = None,
    ) -> "TransactionBuilder":
        """Append a :class:`SetOptions <stellar_sdk.operation.SetOptions>`
        operation to the list of operations.

        :param inflation_dest: Account of the inflation destination.
        :param clear_flags: Indicates which flags to clear. For details about the flags,
            please refer to the `accounts doc <https://www.stellar.org/developers/guides/concepts/accounts.html>`__.
            The `bit mask <https://en.wikipedia.org/wiki/Bit_field>`_ integer subtracts from the existing flags of the account.
            This allows for setting specific bits without knowledge of existing flags, you can also use
            :class:`stellar_sdk.operation.set_options.Flag`
            - AUTHORIZATION_REQUIRED = 1
            - AUTHORIZATION_REVOCABLE = 2
            - AUTHORIZATION_IMMUTABLE = 4
        :param set_flags: Indicates which flags to set. For details about the flags,
            please refer to the `accounts doc <https://www.stellar.org/developers/guides/concepts/accounts.html>`__.
            The bit mask integer adds onto the existing flags of the account.
            This allows for setting specific bits without knowledge of existing flags, you can also use
            :class:`stellar_sdk.operation.set_options.Flag`
            - AUTHORIZATION_REQUIRED = 1
            - AUTHORIZATION_REVOCABLE = 2
            - AUTHORIZATION_IMMUTABLE = 4
        :param master_weight: A number from 0-255 (inclusive) representing the weight of the master key.
            If the weight of the master key is updated to 0, it is effectively disabled.
        :param low_threshold: A number from 0-255 (inclusive) representing the threshold this account sets on all
            operations it performs that have `a low threshold <https://www.stellar.org/developers/guides/concepts/multi-sig.html>`_.
        :param med_threshold: A number from 0-255 (inclusive) representing the threshold this account sets on all
            operations it performs that have `a medium threshold <https://www.stellar.org/developers/guides/concepts/multi-sig.html>`_.
        :param high_threshold: A number from 0-255 (inclusive) representing the threshold this account sets on all
            operations it performs that have `a high threshold <https://www.stellar.org/developers/guides/concepts/multi-sig.html>`_.
        :param home_domain: sets the home domain used for
            reverse `federation <https://www.stellar.org/developers/guides/concepts/federation.html>`_ lookup.
        :param signer: Add, update, or remove a signer from the account.
        :param source: The source account (defaults to transaction source).
        :return: This builder instance.

        """
        op = SetOptions(
            inflation_dest=inflation_dest,
            clear_flags=clear_flags,
            set_flags=set_flags,
            master_weight=master_weight,
            low_threshold=low_threshold,
            med_threshold=med_threshold,
            high_threshold=high_threshold,
            signer=signer,
            home_domain=home_domain,
            source=source,
        )
        return self.append_operation(op)

    def append_ed25519_public_key_signer(
        self, account_id: str, weight: int, source: str = None
    ) -> "TransactionBuilder":
        """Add a ed25519 public key signer to an account.

        Add a ed25519 public key signer to an account via a :class:`SetOptions
        <stellar_sdk.operation.SetOptions` operation. This is a helper
        function for :meth:`append_set_options_op`.

        :param account_id: The account id of the new ed25519_public_key signer.
        :param weight: The weight of the new signer.
        :param source: The source account that is adding a signer to its
            list of signers.
        :return: This builder instance.

        """
        signer = Signer.ed25519_public_key(account_id=account_id, weight=weight)
        return self.append_set_options_op(signer=signer, source=source)

    def append_hashx_signer(
        self, sha256_hash: [bytes, str], weight: int, source: str = None,
    ) -> "TransactionBuilder":
        """Add a sha256 hash(HashX) signer to an account.

        Add a HashX signer to an account via a :class:`SetOptions
        <stellar_sdk.operation.SetOptions` operation. This is a helper
        function for :meth:`append_set_options_op`.

        :param sha256_hash: The address of the new sha256 hash(hashX) signer,
            a 32 byte hash or hex encoded string.
        :param weight: The weight of the new signer.
        :param source: The source account that is adding a signer to its
            list of signers.
        :return: This builder instance.

        """
        signer = Signer.sha256_hash(
            sha256_hash=hex_to_bytes(sha256_hash), weight=weight
        )
        return self.append_set_options_op(signer=signer, source=source)

    def append_pre_auth_tx_signer(
<<<<<<< HEAD
        self, pre_auth_tx_hash: Union[str, bytes], weight: int, source=None
=======
        self, pre_auth_tx_hash: bytes, weight: int, source: str = None,
>>>>>>> b45431ac
    ) -> "TransactionBuilder":
        """Add a PreAuthTx signer to an account.

        Add a PreAuthTx signer to an account via a :class:`SetOptions
        <stellar_sdk.operation.SetOptions` operation. This is a helper
        function for :meth:`append_set_options_op`.

        :param pre_auth_tx_hash: The address of the new preAuthTx signer - obtained by calling ``hash`` on
            the :class:`TransactionEnvelope <stellar_sdk.transaction_envelope.TransactionEnvelope>`,
            a 32 byte hash or hex encoded string.
        :param weight: The weight of the new signer.
        :param source: The source account that is adding a signer to its
            list of signers.
        :return: This builder instance.

        """
        signer = Signer.pre_auth_tx(
            pre_auth_tx_hash=hex_to_bytes(pre_auth_tx_hash), weight=weight
        )
        return self.append_set_options_op(signer=signer, source=source)

    def append_manage_buy_offer_op(
        self,
        selling_code: str,
        selling_issuer: Optional[str],
        buying_code: str,
        buying_issuer: Optional[str],
        amount: Union[str, Decimal],
        price: Union[str, Decimal, Price],
        offer_id: int = 0,
        source: str = None,
    ) -> "TransactionBuilder":
        """Append a :class:`ManageBuyOffer <stellar_sdk.operation.ManageBuyOffer>`
        operation to the list of operations.

        :param selling_code: The asset code for the asset the offer creator
            is selling.
        :param selling_issuer: The issuing address for the asset the offer
            creator is selling.
        :param buying_code: The asset code for the asset the offer creator
            is buying.
        :param buying_issuer: The issuing address for the asset the offer
            creator is buying.
        :param amount: Amount being bought. if set to. Set to 0 if you want
            to delete an existing offer.
        :param price: Price of thing being bought in terms of what you are selling.
        :param offer_id: The ID of the offer. 0 for new offer. Set to
            existing offer ID to update or delete.
        :param source: The source address that is managing a buying offer on
            Stellar's distributed exchange.
        :return: This builder instance.

        """
        selling = Asset(selling_code, selling_issuer)
        buying = Asset(buying_code, buying_issuer)
        op = ManageBuyOffer(
            selling=selling,
            buying=buying,
            amount=amount,
            price=price,
            offer_id=offer_id,
            source=source,
        )
        return self.append_operation(op)

    def append_manage_sell_offer_op(
        self,
        selling_code: str,
        selling_issuer: Optional[str],
        buying_code: str,
        buying_issuer: Optional[str],
        amount: Union[str, Decimal],
        price: Union[str, Price, Decimal],
        offer_id: int = 0,
        source: str = None,
    ) -> "TransactionBuilder":
        """Append a :class:`ManageSellOffer <stellar_sdk.operation.ManageSellOffer>`
        operation to the list of operations.

        :param selling_code: The asset code for the asset the offer creator
            is selling.
        :param selling_issuer: The issuing address for the asset the offer
            creator is selling.
        :param buying_code: The asset code for the asset the offer creator
            is buying.
        :param buying_issuer: The issuing address for the asset the offer
            creator is buying.
        :param amount: Amount of the asset being sold. Set to 0 if you want
            to delete an existing offer.
        :param price: Price of 1 unit of selling in terms of buying.
        :param offer_id: The ID of the offer. 0 for new offer. Set to
            existing offer ID to update or delete.
        :param source: The source address that is managing an offer on
            Stellar's distributed exchange.
        :return: This builder instance.

        """
        selling = Asset(selling_code, selling_issuer)
        buying = Asset(buying_code, buying_issuer)
        op = ManageSellOffer(
            selling=selling,
            buying=buying,
            amount=amount,
            price=price,
            offer_id=offer_id,
            source=source,
        )
        return self.append_operation(op)

    def append_create_passive_sell_offer_op(
        self,
        selling_code: str,
        selling_issuer: Optional[str],
        buying_code: str,
        buying_issuer: Optional[str],
        amount: Union[str, Decimal],
        price: Union[str, Price, Decimal],
        source: str = None,
    ) -> "TransactionBuilder":
        """Append a :class:`CreatePassiveSellOffer
        <stellar_sdk.operation.CreatePassiveSellOffer>` operation to the list of
        operations.

        :param selling_code: The asset code for the asset the offer creator
            is selling.
        :param selling_issuer: The issuing address for the asset the offer
            creator is selling.
        :param buying_code: The asset code for the asset the offer creator
            is buying.
        :param buying_issuer: The issuing address for the asset the offer
            creator is buying.
        :param amount: Amount of the asset being sold. Set to 0 if you want
            to delete an existing offer.
        :param price: Price of 1 unit of selling in terms of buying.
        :param source: The source address that is creating a passive offer
            on Stellar's distributed exchange.
        :return: This builder instance.

        """

        selling = Asset(selling_code, selling_issuer)
        buying = Asset(buying_code, buying_issuer)
        op = CreatePassiveSellOffer(selling, buying, amount, price, source)
        return self.append_operation(op)

    def append_account_merge_op(
        self, destination: str, source: str = None,
    ) -> "TransactionBuilder":
        """Append a :class:`AccountMerge
        <stellar_sdk.operation.AccountMerge>` operation to the list of
        operations.

        :param destination: The ID of the offer. 0 for new offer. Set to
            existing offer ID to update or delete.
        :param source: The source address that is being merged into the
            destination account.
        :return: This builder instance.

        """
        op = AccountMerge(destination, source)
        return self.append_operation(op)

    def append_inflation_op(self, source: str = None) -> "TransactionBuilder":
        """Append a :class:`Inflation
        <stellar_sdk.operation.Inflation>` operation to the list of
        operations.

        :param source: The source address that is running the inflation
            operation.
        :return: This builder instance.

        """
        op = Inflation(source)
        return self.append_operation(op)

    def append_manage_data_op(
        self, data_name: str, data_value: Union[str, bytes, None], source: str = None,
    ) -> "TransactionBuilder":
        """Append a :class:`ManageData <stellar_sdk.operation.ManageData>`
        operation to the list of operations.

        :param data_name: String up to 64 bytes long. If this is a new Name
            it will add the given name/value pair to the account. If this Name
            is already present then the associated value will be modified.
        :param data_value: If not present then the existing
            Name will be deleted. If present then this value will be set in the
            DataEntry. Up to 64 bytes long.
        :param source: The source account on which data is being managed.
            operation.
        :return: This builder instance.

        """
        op = ManageData(data_name, data_value, source)
        return self.append_operation(op)

    def append_bump_sequence_op(
        self, bump_to: int, source: str = None
    ) -> "TransactionBuilder":
        """Append a :class:`BumpSequence <stellar_sdk.operation.BumpSequence>`
        operation to the list of operations.

        :param bump_to: Sequence number to bump to.
        :param source: The source address that is running the inflation operation.
        :return: This builder instance.

        """
        op = BumpSequence(bump_to, source)
        return self.append_operation(op)<|MERGE_RESOLUTION|>--- conflicted
+++ resolved
@@ -619,11 +619,7 @@
         return self.append_set_options_op(signer=signer, source=source)
 
     def append_pre_auth_tx_signer(
-<<<<<<< HEAD
         self, pre_auth_tx_hash: Union[str, bytes], weight: int, source=None
-=======
-        self, pre_auth_tx_hash: bytes, weight: int, source: str = None,
->>>>>>> b45431ac
     ) -> "TransactionBuilder":
         """Add a PreAuthTx signer to an account.
 
