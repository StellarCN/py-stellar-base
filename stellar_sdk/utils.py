import hashlib
import os
from decimal import Decimal, ROUND_FLOOR
from typing import List
from urllib.parse import urlsplit, urlunsplit

from .asset import Asset
from .exceptions import NoApproximationError, TypeError
from .strkey import decode_check, StrKey
from .xdr import Xdr
<<<<<<< HEAD

MUXED_ACCOUNT_STARTING_LETTER: str = "M"
ED25519_PUBLIC_KEY_STARTING_LETTER: str = "G"
=======
>>>>>>> 8e879ac4


def sha256(data: bytes) -> bytes:
    return hashlib.sha256(data).digest()


def best_rational_approximation(x):
    x = Decimal(x)
    int32_max = Decimal(2147483647)
    fractions = [[Decimal(0), Decimal(1)], [Decimal(1), Decimal(0)]]
    i = 2
    while True:
        if x > int32_max:
            break
        a = x.to_integral_exact(rounding=ROUND_FLOOR)
        f = x - a
        h = a * fractions[i - 1][0] + fractions[i - 2][0]
        k = a * fractions[i - 1][1] + fractions[i - 2][1]
        if h > int32_max or k > int32_max:
            break
        fractions.append([h, k])
        if f.is_zero():
            break
        x = 1 / f
        i = i + 1
    n = fractions[len(fractions) - 1][0]
    d = fractions[len(fractions) - 1][1]
    if n.is_zero() or d.is_zero():
        raise NoApproximationError("Couldn't find approximation.")
    return {"n": int(n), "d": int(d)}


def pack_xdr_array(x):
    if x is None:
        return []
    # if not isinstance(x, list):
    #     return [x]
    return [x]


def unpack_xdr_array(x):
    if not x:
        return None
    return x[0]


def hex_to_bytes(hex_string):
    if isinstance(hex_string, bytes):
        return hex_string
    if isinstance(hex_string, str):
        return bytes.fromhex(hex_string)
    raise TypeError("`hex_string` should be a 32 byte hash or hex encoded string.")


def convert_assets_to_horizon_param(assets: List[Asset]) -> str:
    assets_string = []
    for asset in assets:
        if asset.is_native():
            assets_string.append(asset.type)
        else:
            assets_string.append("{}:{}".format(asset.code, asset.issuer))
    return ",".join(assets_string)


def urljoin_with_query(base: str, path: str) -> str:
    split_url = urlsplit(base)
    query = split_url.query
    real_path = split_url.path
    if path:
        real_path = os.path.join(split_url.path, path)
    url = urlunsplit(
        (split_url.scheme, split_url.netloc, real_path, query, split_url.fragment)
    )
    return url


def parse_ed25519_account_id(data: str) -> str:
<<<<<<< HEAD
    if data.startswith(ED25519_PUBLIC_KEY_STARTING_LETTER):
        return data
    if data.startswith(MUXED_ACCOUNT_STARTING_LETTER):
=======
    if data.startswith("G"):
        return data
    if data.startswith("M"):
>>>>>>> 8e879ac4
        xdr = decode_check("muxed_account", data)
        unpacker = Xdr.StellarXDRUnpacker(xdr)
        _ = unpacker.unpack_int64()
        ed25519 = unpacker.unpack_uint256()
        return StrKey.encode_ed25519_public_key(ed25519)<|MERGE_RESOLUTION|>--- conflicted
+++ resolved
@@ -8,12 +8,10 @@
 from .exceptions import NoApproximationError, TypeError
 from .strkey import decode_check, StrKey
 from .xdr import Xdr
-<<<<<<< HEAD
 
 MUXED_ACCOUNT_STARTING_LETTER: str = "M"
 ED25519_PUBLIC_KEY_STARTING_LETTER: str = "G"
-=======
->>>>>>> 8e879ac4
+
 
 
 def sha256(data: bytes) -> bytes:
@@ -91,15 +89,9 @@
 
 
 def parse_ed25519_account_id(data: str) -> str:
-<<<<<<< HEAD
     if data.startswith(ED25519_PUBLIC_KEY_STARTING_LETTER):
         return data
     if data.startswith(MUXED_ACCOUNT_STARTING_LETTER):
-=======
-    if data.startswith("G"):
-        return data
-    if data.startswith("M"):
->>>>>>> 8e879ac4
         xdr = decode_check("muxed_account", data)
         unpacker = Xdr.StellarXDRUnpacker(xdr)
         _ = unpacker.unpack_int64()
