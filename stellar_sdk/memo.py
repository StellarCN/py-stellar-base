import abc
from typing import Union

from .exceptions import MemoInvalidException
from .utils import hex_to_bytes
from .xdr import xdr as stellarxdr

__all__ = ["Memo", "NoneMemo", "TextMemo", "IdMemo", "HashMemo", "ReturnHashMemo"]


class Memo(object, metaclass=abc.ABCMeta):
    """The :class:`Memo` object, which represents the base class for memos for
    use with Stellar transactions.

    The memo for a transaction contains optional extra information about the
    transaction taking place. It is the responsibility of the client to
    interpret this value.

    See the following implementations that serve a more practical use with the
    library:

    * :class:`NoneMemo` - No memo.
    * :class:`TextMemo` - A string encoded using either ASCII or UTF-8, up to 28-bytes long.
    * :class:`IdMemo` - A 64 bit unsigned integer.
    * :class:`HashMemo` - A 32 byte hash.
    * :class:`RetHashMemo` -  A 32 byte hash intended to be interpreted as the hash of the transaction the sender is refunding.

    See `Stellar's documentation on Transactions
    <https://www.stellar.org/developers/guides/concepts/transactions.html#memo>`__
    for more information on how memos are used within transactions, as well as
    information on the available types of memos.

    """

    @abc.abstractmethod
    def to_xdr_object(self) -> stellarxdr.Memo:
        """Creates an XDR Memo object that represents this :class:`Memo`."""

    @staticmethod
    def from_xdr_object(xdr_obj: stellarxdr.Memo) -> "Memo":
        """Returns an Memo object from XDR memo object."""

        xdr_types = {
            stellarxdr.MemoType.MEMO_TEXT: TextMemo,
            stellarxdr.MemoType.MEMO_ID: IdMemo,
            stellarxdr.MemoType.MEMO_HASH: HashMemo,
            stellarxdr.MemoType.MEMO_RETURN: ReturnHashMemo,
            stellarxdr.MemoType.MEMO_NONE: NoneMemo,
        }

        # TODO: Maybe we should raise Key Error here
        memo_cls = xdr_types.get(xdr_obj.type, NoneMemo)
        return memo_cls.from_xdr_object(xdr_obj)

    def to_xdr(self) -> str:
        """Get the base64 encoded XDR string representing this Memo.

        :return: XDR Memo base64 string object
        """
        return self.to_xdr_object().to_xdr()

    @classmethod
    def from_xdr(cls, xdr: str) -> "Memo":
        """Create a new Memo from an XDR string.

        :param xdr: The XDR string that represents a Memo.

        :return: A new Memo object from the given XDR Memo base64 string object.
        """
        xdr_obj = stellarxdr.Memo.from_xdr(xdr)
        return cls.from_xdr_object(xdr_obj)

    def __eq__(self, other: object) -> bool:
        if not isinstance(other, self.__class__):
            return NotImplemented  # pragma: no cover
        return self.to_xdr_object() == other.to_xdr_object()


class NoneMemo(Memo):
    """The :class:`NoneMemo`, which represents no memo for a transaction."""

    @classmethod
    def from_xdr_object(cls, xdr_obj: stellarxdr.Memo) -> "NoneMemo":
        """Returns an :class:`NoneMemo` object from XDR memo object."""

        return cls()

    def to_xdr_object(self) -> stellarxdr.Memo:
        """Creates an XDR Memo object that represents this :class:`NoneMemo`."""
        return stellarxdr.Memo(stellarxdr.MemoType.MEMO_NONE)

    def __str__(self):
        return "<NoneMemo>"


class TextMemo(Memo):
    """The :class:`TextMemo`, which represents MEMO_TEXT in a transaction.

    :param text: A string encoded using either ASCII or UTF-8, up to
        28-bytes long.
    :type text: str, bytes
    :raises: :exc:`MemoInvalidException <stellar_sdk.exceptions.MemoInvalidException>`:
        if ``text`` is not a valid text memo.

    """

    def __init__(self, text: Union[str, bytes]) -> None:
        if not isinstance(text, (str, bytes)):
            raise MemoInvalidException(
                "TextMemo expects string or bytes type got a {}".format(type(text))
            )

        self.memo_text: bytes = text
        if not isinstance(text, bytes):
            self.memo_text = bytes(text, encoding="utf-8")

        length = len(self.memo_text)
        if length > 28:
            raise MemoInvalidException(
                "Text should be <= 28 bytes (ascii encoded), got {:d} bytes.".format(
                    length
                )
            )

    @classmethod
    def from_xdr_object(cls, xdr_obj: stellarxdr.Memo) -> "TextMemo":
        """Returns an :class:`TextMemo` object from XDR memo object."""
        return cls(bytes(xdr_obj.text))

    def to_xdr_object(self) -> stellarxdr.Memo:
        """Creates an XDR Memo object that represents this :class:`TextMemo`."""
        return stellarxdr.Memo(type=stellarxdr.MemoType.MEMO_TEXT, text=self.memo_text)

    def __str__(self):
        return "<TextMemo [memo={memo}]>".format(memo=self.memo_text)


class IdMemo(Memo):
    """The :class:`IdMemo` which represents MEMO_ID in a transaction.

    :param int memo_id: A 64 bit unsigned integer.
    :raises:
        :exc:`MemoInvalidException <stellar_sdk.exceptions.MemoInvalidException>`:
        if ``id`` is not a valid id memo.

    """

    def __init__(self, memo_id: int) -> None:
        if memo_id < 0 or memo_id > 2 ** 64 - 1:
            raise MemoInvalidException(
                "IdMemo is an unsigned 64-bit integer and the max valid value is 18446744073709551615."
            )
        self.memo_id: int = memo_id

    @classmethod
    def from_xdr_object(cls, xdr_obj: stellarxdr.Memo) -> "IdMemo":
        """Returns an :class:`IdMemo` object from XDR memo object."""

        return cls(xdr_obj.id.uint64)

    def to_xdr_object(self) -> stellarxdr.Memo:
        """Creates an XDR Memo object that represents this :class:`IdMemo`."""
        xdr_id = stellarxdr.Uint64(self.memo_id)
        return stellarxdr.Memo(type=stellarxdr.MemoType.MEMO_ID, id=xdr_id)

    def __str__(self):
        return "<IdMemo [memo={memo}]>".format(memo=self.memo_id)


class HashMemo(Memo):
    """The :class:`HashMemo` which represents MEMO_HASH in a transaction.

    :param memo_hash: A 32 byte hash hex encoded string.
    :raises: :exc:`MemoInvalidException <stellar_sdk.exceptions.MemoInvalidException>`:
        if ``memo_hash`` is not a valid hash memo.
    """

    def __init__(self, memo_hash: Union[bytes, str]) -> None:
        memo_hash = hex_to_bytes(memo_hash)
        length = len(memo_hash)
<<<<<<< HEAD
        # TODO: fix
        if length > 32:
            raise MemoInvalidException(
                "HashMemo can contain 32 bytes, got {:d} bytes".format(length)
=======
        if length != 32:
            raise MemoInvalidException(
                "The length of HashMemo should be 32 bytes, got {:d} bytes.".format(length)
>>>>>>> 5598fb61
            )

        self.memo_hash: bytes = memo_hash

    @classmethod
    def from_xdr_object(cls, xdr_obj: stellarxdr.Memo) -> "HashMemo":
        """Returns an :class:`HashMemo` object from XDR memo object."""

        return cls(xdr_obj.hash.hash)

    def to_xdr_object(self) -> stellarxdr.Memo:
        """Creates an XDR Memo object that represents this :class:`HashMemo`."""
        xdr_hash = stellarxdr.Hash(self.memo_hash)
        return stellarxdr.Memo(type=stellarxdr.MemoType.MEMO_HASH, hash=xdr_hash)

    def __str__(self):
        return "<HashMemo [memo={memo}]>".format(memo=self.memo_hash)


class ReturnHashMemo(Memo):
    """The :class:`ReturnHashMemo` which represents MEMO_RETURN in a transaction.

    MEMO_RETURN is typically used with refunds/returns over the network - it is
    a 32 byte hash intended to be interpreted as the hash of the transaction
    the sender is refunding.

    :param memo_return: A 32 byte hash or hex encoded string intended to be interpreted as the
        hash of the transaction the sender is refunding.
    :raises: :exc:`MemoInvalidException <stellar_sdk.exceptions.MemoInvalidException>`:
        if ``memo_return`` is not a valid return hash memo.
    """

    def __init__(self, memo_return: bytes) -> None:
        memo_return = hex_to_bytes(memo_return)
        length = len(memo_return)
<<<<<<< HEAD
        # TODO: fix
        if length > 32:
            raise MemoInvalidException(
                "ReturnHashMemo can contain 32 bytes, got {:d} bytes".format(length)
=======
        if length != 32:
            raise MemoInvalidException(
                "The length of ReturnHashMemo should be 32 bytes, got {:d} bytes.".format(
                    length
                )
>>>>>>> 5598fb61
            )

        self.memo_return: bytes = memo_return

    @classmethod
    def from_xdr_object(cls, xdr_obj: stellarxdr.Memo) -> "ReturnHashMemo":
        """Returns an :class:`ReturnHashMemo` object from XDR memo object."""
        return cls(xdr_obj.ret_hash.hash)

    def to_xdr_object(self) -> stellarxdr.Memo:
        """Creates an XDR Memo object that represents this :class:`ReturnHashMemo`."""
        xdr_ret_hash = stellarxdr.Hash(self.memo_return)
        return stellarxdr.Memo(
            type=stellarxdr.MemoType.MEMO_RETURN, ret_hash=xdr_ret_hash
        )

    def __str__(self):
        return "<ReturnHashMemo [memo={memo}]>".format(memo=self.memo_return)<|MERGE_RESOLUTION|>--- conflicted
+++ resolved
@@ -178,16 +178,9 @@
     def __init__(self, memo_hash: Union[bytes, str]) -> None:
         memo_hash = hex_to_bytes(memo_hash)
         length = len(memo_hash)
-<<<<<<< HEAD
-        # TODO: fix
-        if length > 32:
-            raise MemoInvalidException(
-                "HashMemo can contain 32 bytes, got {:d} bytes".format(length)
-=======
         if length != 32:
             raise MemoInvalidException(
                 "The length of HashMemo should be 32 bytes, got {:d} bytes.".format(length)
->>>>>>> 5598fb61
             )
 
         self.memo_hash: bytes = memo_hash
@@ -223,18 +216,11 @@
     def __init__(self, memo_return: bytes) -> None:
         memo_return = hex_to_bytes(memo_return)
         length = len(memo_return)
-<<<<<<< HEAD
-        # TODO: fix
-        if length > 32:
-            raise MemoInvalidException(
-                "ReturnHashMemo can contain 32 bytes, got {:d} bytes".format(length)
-=======
         if length != 32:
             raise MemoInvalidException(
                 "The length of ReturnHashMemo should be 32 bytes, got {:d} bytes.".format(
                     length
                 )
->>>>>>> 5598fb61
             )
 
         self.memo_return: bytes = memo_return
