from collections.abc import Callable, Sequence
from datetime import datetime
from enum import Enum
from typing import Any, Generic, TypeVar

from pydantic import BaseModel, ConfigDict, Field, model_validator
from typing_extensions import Self

T = TypeVar("T")

Id = str | int


# JSON-RPC 2.0 definitions
class Request(BaseModel, Generic[T]):
    """Represent the request sent to Soroban-RPC.

    See `JSON-RPC 2.0 Specification - Request object <https://www.jsonrpc.org/specification#request_object>`__ for more information.
    """

    jsonrpc: str = "2.0"
    id: Id
    method: str
    params: T | None = None


class Error(BaseModel):
    code: int
    message: str | None = None
    data: str | None = None


class Response(BaseModel, Generic[T]):
    """Represent the response returned from Soroban-RPC.

    See `JSON-RPC 2.0 Specification - Response object <https://www.jsonrpc.org/specification#response_object>`__ for more information.
    """

    jsonrpc: str
    id: Id
    result: T | None = None
    error: Error | None = None


# get_events
class EventFilterType(Enum):
    SYSTEM = "system"
    CONTRACT = "contract"
    DIAGNOSTIC = "diagnostic"


class EventFilter(BaseModel):
    event_type: EventFilterType | None = Field(alias="type", default=None)
    contract_ids: Sequence[str] | None = Field(alias="contractIds", default=None)
    topics: Sequence[Sequence[str]] | None = None
    model_config = ConfigDict(populate_by_name=True)


class EventInfo(BaseModel):
    event_type: str = Field(alias="type")
    ledger: int = Field(alias="ledger")
    ledger_close_at: datetime = Field(alias="ledgerClosedAt")
    contract_id: str = Field(alias="contractId")
    id: str = Field(alias="id")
    topic: list[str] = Field(alias="topic")
    value: str = Field(alias="value")
    in_successful_contract_call: bool = Field(
        alias="inSuccessfulContractCall",
        deprecated=True,
        description="This field is deprecated and will be removed in the future.",
    )
    operation_index: int = Field(alias="operationIndex")
    transaction_index: int = Field(alias="transactionIndex")
    transaction_hash: str = Field(alias="txHash")


class PaginationOptions(BaseModel):
    cursor: str | None = None
    limit: int | None = None


class PaginationMixin:
    @model_validator(mode="after")
    def verify_ledger_or_cursor(self) -> Self:
        pagination = getattr(self, "pagination", None)
        if pagination and pagination.cursor:
            if getattr(self, "start_ledger"):
                raise ValueError("start_ledger and cursor cannot both be set")
            if getattr(self, "end_ledger"):
                raise ValueError("end_ledger and cursor cannot both be set")
        return self


class GetEventsRequest(PaginationMixin, BaseModel):
    """Response for JSON-RPC method getEvents.

    See `getEvents documentation <https://developers.stellar.org/docs/data/apis/rpc/api-reference/methods/getEvents>`__ for
    more information.
    """

    start_ledger: int | None = Field(alias="startLedger", default=None)
    end_ledger: int | None = Field(alias="endLedger", default=None)
    pagination: PaginationOptions | None = None
    filters: Sequence[EventFilter] | None = None


class GetEventsResponse(BaseModel):
    """Response for JSON-RPC method getEvents.

    See `getEvents documentation <https://developers.stellar.org/docs/data/apis/rpc/api-reference/methods/getEvents>`__ for
    more information.
    """

    events: list[EventInfo] = Field(alias="events")
    latest_ledger: int = Field(alias="latestLedger")
    oldest_ledger: int = Field(alias="oldestLedger")
    latest_Ledger_close_time: int = Field(alias="latestLedgerCloseTime")
    oldest_ledger_close_time: int = Field(alias="oldestLedgerCloseTime")
    cursor: str


# get_ledger_entries
class GetLedgerEntriesRequest(BaseModel):
    """Response for JSON-RPC method getLedgerEntries.

    See `getLedgerEntries documentation <https://developers.stellar.org/docs/data/apis/rpc/api-reference/methods/getLedgerEntries>`__ for
    more information."""

    keys: Sequence[str]


class LedgerEntryResult(BaseModel):
    key: str
    xdr: str
    last_modified_ledger: int = Field(alias="lastModifiedLedgerSeq")
    live_until_ledger: int | None = Field(alias="liveUntilLedgerSeq", default=None)


class GetLedgerEntriesResponse(BaseModel):
    """Response for JSON-RPC method getLedgerEntries.

    See `getLedgerEntries documentation <https://developers.stellar.org/docs/data/apis/rpc/api-reference/methods/getLedgerEntries>`__ for
    more information."""

    entries: list[LedgerEntryResult] | None = None
    latest_ledger: int = Field(alias="latestLedger")


# get_network
class GetNetworkResponse(BaseModel):
    """Response for JSON-RPC method getNetwork.

    See `getNetwork documentation <https://developers.stellar.org/docs/data/apis/rpc/api-reference/methods/getNetwork>`__ for
    more information."""

    friendbot_url: str | None = Field(alias="friendbotUrl", default=None)
    passphrase: str
    protocol_version: int = Field(alias="protocolVersion")


# health
class GetHealthResponse(BaseModel):
    """Response for JSON-RPC method getHealth.

    See `getHealth documentation <https://developers.stellar.org/docs/data/apis/rpc/api-reference/methods/getHealth>`__ for
    more information.
    """

    status: str
    latest_ledger: int = Field(alias="latestLedger")
    oldest_ledger: int = Field(alias="oldestLedger")
    ledger_retention_window: int = Field(alias="ledgerRetentionWindow")


# simulate_transaction
class ResourceConfig(BaseModel):
    """ResourceConfig represents the additional resource leeways for transaction simulation."""

    instruction_lee_way: int = Field(alias="instructionLeeway")
    model_config = ConfigDict(populate_by_name=True)


class AuthMode(Enum):
    """AuthMode represents the authentication mode for transaction simulation."""

    ENFORCE = "enforce"
    """Always enforce mode, even with an empty list."""
    RECORD = "record"
    """Always recording mode, failing if any auth exists."""
    RECORD_ALL_NOROOT = "record_allow_nonroot"
    """Like `RECORD` but allowing non-root authorization."""


class SimulateTransactionRequest(BaseModel):
    """Response for JSON-RPC method simulateTransaction.

    .. note::
        The simulation response will have different model representations with different
        members present or absent depending on type of response that it is conveying. For example, the
        simulation response for invoke host function, could be one of three types: error, success, or
        restore operation needed.

    See `simulateTransaction documentation <https://developers.stellar.org/docs/data/apis/rpc/api-reference/methods/simulateTransaction>`__ for
    more information.
    """

    transaction: str
    resource_config: ResourceConfig | None = Field(alias="resourceConfig", default=None)
    auth_mode: AuthMode | None = Field(alias="authMode", default=None)
    model_config = ConfigDict(populate_by_name=True)


class SimulateTransactionCost(BaseModel):
    cpu_insns: int = Field(alias="cpuInsns")
    mem_bytes: int = Field(alias="memBytes")


class SimulateTransactionResult(BaseModel):
    auth: list[str] | None = None
    events: list[str] | None = None
    footprint: str
    xdr: str


class SimulateHostFunctionResult(BaseModel):
    auth: list[str] | None = None
    xdr: str


class RestorePreamble(BaseModel):
    transaction_data: str = Field(alias="transactionData")
    min_resource_fee: int = Field(alias="minResourceFee")


class LedgerEntryChange(BaseModel):
    """LedgerEntryChange designates a change in a ledger entry. Before and After cannot be omitted at the same time.
    If Before is omitted, it constitutes a creation, if After is omitted, it constitutes a deletion.
    """

    # LedgerEntryChangeType
    type: str
    # LedgerEntryKey in base64
    key: str
    # LedgerEntry XDR in base64
    before: str | None = None
    # LedgerEntry XDR in base64
    after: str | None = None


class SimulateTransactionResponse(BaseModel):
    """Response for JSON-RPC method simulateTransaction.

    See `simulateTransaction documentation <https://developers.stellar.org/docs/data/apis/rpc/api-reference/methods/simulateTransaction>`__ for
    more information."""

    error: str | None = None
    transaction_data: str | None = Field(alias="transactionData", default=None)
    # SorobanTransactionData XDR in base64
    min_resource_fee: int | None = Field(alias="minResourceFee", default=None)
    events: list[str] | None = None
    # DiagnosticEvent XDR in base64
    results: list[SimulateHostFunctionResult] | None = None
    # the effective cpu and memory cost of the invoked transaction execution.
    restore_preamble: RestorePreamble | None = Field(
        alias="restorePreamble", default=None
    )
    # If present, it indicates how the state (ledger entries) will change as a result of the transaction execution.
    state_changes: list[LedgerEntryChange] | None = Field(
        alias="stateChanges", default=None
    )
    # If present, it indicates that a prior RestoreFootprint is required
    latest_ledger: int = Field(alias="latestLedger")


# get_transaction_status
class GetTransactionStatus(Enum):
    SUCCESS = "SUCCESS"
    """indicates the transaction was included in the ledger and it was executed without errors."""
    NOT_FOUND = "NOT_FOUND"
    """indicates the transaction was not found in Soroban-RPC's transaction store."""
    FAILED = "FAILED"
    """TransactionStatusFailed indicates the transaction was included in the ledger and it was executed with an error."""


class TransactionResponseError(BaseModel):
    code: str
    message: str
    data: dict[str, Any]


class GetTransactionRequest(BaseModel):
    """Response for JSON-RPC method getTransaction.

    See `getTransaction documentation <https://developers.stellar.org/docs/data/apis/rpc/api-reference/methods/getTransaction>`__ for
    more information."""

    hash: str


class Events(BaseModel):
<<<<<<< HEAD
    # base64-encoded list of `xdr.DiagnosticEvent`s
    diagnostic_events_xdr: list[str] | None = Field(
        alias="diagnosticEventsXdr", default=None
    )
=======
>>>>>>> f1080003
    # base64-encoded list of `xdr.TransactionEvent`s
    transaction_events_xdr: list[str] | None = Field(
        alias="transactionEventsXdr", default=None
    )
    # base64-encoded list of lists of `xdr.ContractEvent`s, where each element of the list corresponds to the events for that operation in the transaction
    contract_events_xdr: list[list[str]] | None = Field(
        alias="contractEventsXdr", default=None
    )


class GetTransactionResponse(BaseModel):
    """Response for JSON-RPC method getTransaction.

    See `getTransaction documentation <https://developers.stellar.org/docs/data/apis/rpc/api-reference/methods/getTransaction>`__ for
    more information."""

    status: GetTransactionStatus
    transaction_hash: str = Field(alias="txHash")
    latest_ledger: int = Field(alias="latestLedger")
    latest_ledger_close_time: int = Field(alias="latestLedgerCloseTime")
    oldest_ledger: int = Field(alias="oldestLedger")
    oldest_ledger_close_time: int = Field(alias="oldestLedgerCloseTime")
    # The fields below are only present if Status is not TransactionStatus.NOT_FOUND.
    application_order: int | None = Field(alias="applicationOrder", default=None)
    fee_bump: bool | None = Field(alias="feeBump", default=None)
    envelope_xdr: str | None = Field(
        alias="envelopeXdr", default=None
    )  # stellar_sdk.xdr.TransactionEnvelope
    result_xdr: str | None = Field(
        alias="resultXdr", default=None
    )  # stellar_sdk.xdr.TransactionResult
    result_meta_xdr: str | None = Field(
        alias="resultMetaXdr", default=None
    )  # stellar_sdk.xdr.TransactionMeta
<<<<<<< HEAD
    events: Events | None = None
    ledger: int | None = Field(alias="ledger", default=None)
    create_at: int | None = Field(alias="createdAt", default=None)
=======
    diagnostic_events_xdr: Optional[List[str]] = Field(
        alias="diagnosticEventsXdr",
        default=None,
    )  # stellar_sdk.xdr.DiagnosticEvent
    events: Optional[Events] = None
    ledger: Optional[int] = Field(alias="ledger", default=None)
    create_at: Optional[int] = Field(alias="createdAt", default=None)
>>>>>>> f1080003


# send_transaction
class SendTransactionStatus(Enum):
    ERROR = "ERROR"
    """represents the status value returned by stellar-core when an error occurred from submitting a transaction"""
    PENDING = "PENDING"
    """represents the status value returned by stellar-core when a transaction has been accepted for processing"""
    DUPLICATE = "DUPLICATE"
    """represents the status value returned by stellar-core when a submitted transaction is a duplicate"""
    TRY_AGAIN_LATER = "TRY_AGAIN_LATER"
    """represents the status value returned by stellar-core when a submitted transaction was not included in the previous 4 ledgers and get banned for being added in the next few ledgers."""


class SendTransactionRequest(BaseModel):
    """Response for JSON-RPC method sendTransaction.

    See `sendTransaction documentation <https://developers.stellar.org/docs/data/apis/rpc/api-reference/methods/sendTransaction>`__ for
    more information."""

    transaction: str


class SendTransactionResponse(BaseModel):
    """Response for JSON-RPC method sendTransaction.

    See `sendTransaction documentation <https://developers.stellar.org/docs/data/apis/rpc/api-reference/methods/sendTransaction>`__ for
    more information."""

    error_result_xdr: str | None = Field(alias="errorResultXdr", default=None)
    diagnostic_events_xdr: list[str] | None = Field(
        alias="diagnosticEventsXdr", default=None
    )  # stellar_sdk.xdr.DiagnosticEvent
    status: SendTransactionStatus = Field(alias="status")
    hash: str = Field(alias="hash")
    latest_ledger: int = Field(alias="latestLedger")
    latest_ledger_close_time: int = Field(alias="latestLedgerCloseTime")


# get_latest_ledger
class GetLatestLedgerResponse(BaseModel):
    """Response for JSON-RPC method getLatestLedger.

    See `getLatestLedger documentation <https://developers.stellar.org/docs/data/apis/rpc/api-reference/methods/getLatestLedger>`__ for
    more information."""

    id: str
    protocol_version: int = Field(alias="protocolVersion")
    sequence: int


# get_fee_stats
class FeeDistribution(BaseModel):
    max: int
    min: int
    mode: int
    p10: int
    p20: int
    p30: int
    p40: int
    p50: int
    p60: int
    p70: int
    p80: int
    p90: int
    p95: int
    p99: int
    transaction_count: int = Field(alias="transactionCount")
    ledger_count: int = Field(alias="ledgerCount")


class GetFeeStatsResponse(BaseModel):
    """Response for JSON-RPC method getFeeStats.

    See `getFeeStats documentation <https://developers.stellar.org/docs/data/apis/rpc/api-reference/methods/getFeeStats>`__ for
    more information."""

    soroban_inclusion_fee: FeeDistribution = Field(alias="sorobanInclusionFee")
    inclusion_fee: FeeDistribution = Field(alias="inclusionFee")
    latest_ledger: int = Field(alias="latestLedger")


# get_transactions
class GetTransactionsRequest(PaginationMixin, BaseModel):
    """Request for JSON-RPC method getTransactions.

    See `getTransactions documentation <https://developers.stellar.org/docs/data/apis/rpc/api-reference/methods/getTransactions>`__ for
    more information."""

    start_ledger: int | None = Field(alias="startLedger", default=None)
    pagination: PaginationOptions | None = None


class Transaction(BaseModel):
    status: str
    transaction_hash: str = Field(alias="txHash")
    application_order: int = Field(alias="applicationOrder")
    fee_bump: bool = Field(alias="feeBump")
    envelope_xdr: str = Field(alias="envelopeXdr")
    result_xdr: str = Field(alias="resultXdr")
    result_meta_xdr: str = Field(alias="resultMetaXdr")
    ledger: int
    created_at: int = Field(alias="createdAt")
    diagnostic_events_xdr: list[str] | None = Field(
        alias="diagnosticEventsXdr",
        default=None,
<<<<<<< HEAD
        deprecated=True,
        description="This field is deprecated and will be removed in the future. Use `events.diagnostic_events_xdr` instead.",
    )
    events: Events | None = None
=======
    )  # stellar_sdk.xdr.DiagnosticEvent
    events: Optional[Events] = None
>>>>>>> f1080003


class GetTransactionsResponse(BaseModel):
    """Response for JSON-RPC method getTransactions.

    See `getTransactions documentation <https://developers.stellar.org/docs/data/apis/rpc/api-reference/methods/getTransactions>`__ for
    more information."""

    transactions: list[Transaction]
    latest_ledger: int = Field(alias="latestLedger")
    latest_ledger_close_timestamp: int = Field(alias="latestLedgerCloseTimestamp")
    oldest_ledger: int = Field(alias="oldestLedger")
    oldest_ledger_close_timestamp: int = Field(alias="oldestLedgerCloseTimestamp")
    cursor: str


# get_version_info
class GetVersionInfoResponse(BaseModel):
    """Response for JSON-RPC method getVersionInfo.

    See `getVersionInfo documentation <https://developers.stellar.org/docs/data/apis/rpc/api-reference/methods/getVersionInfo>`__ for
    more information."""

    version: str
    commit_hash: str = Field(alias="commitHash")
    build_timestamp: str = Field(alias="buildTimestamp")
    captive_core_version: str = Field(alias="captiveCoreVersion")
    protocol_version: int = Field(alias="protocolVersion")


# get_ledgers
class GetLedgersRequest(PaginationMixin, BaseModel):
    """Request for JSON-RPC method getLedgers.

    See `getLedgers documentation <https://developers.stellar.org/docs/data/apis/rpc/api-reference/methods/getLedgers>`__ for
    more information."""

    start_ledger: int | None = Field(alias="startLedger", default=None)
    pagination: PaginationOptions | None = None


class LedgerInfo(BaseModel):
    hash: str
    sequence: int
    ledger_close_time: int = Field(alias="ledgerCloseTime")
    # LedgerHeaderHistoryEntry XDR in base64
    header_xdr: str = Field(alias="headerXdr")
    # LedgerCloseMeta XDR in base64
    metadata_xdr: str = Field(alias="metadataXdr")


class GetLedgersResponse(BaseModel):
    """Response for JSON-RPC method getLedgers.

    See `getLedgers documentation <https://developers.stellar.org/docs/data/apis/rpc/api-reference/methods/getLedgers>`__ for
    more information."""

    ledgers: list[LedgerInfo]
    latest_ledger: int = Field(alias="latestLedger")
    latest_ledger_close_time: int = Field(alias="latestLedgerCloseTime")
    oldest_ledger: int = Field(alias="oldestLedger")
    oldest_ledger_close_time: int = Field(alias="oldestLedgerCloseTime")
    cursor: str


class SACBalanceEntry(BaseModel):
    amount: int
    authorized: bool
    clawback: bool
    last_modified_ledger: int | None = Field(default=None)
    live_until_ledger: int | None = Field(default=None)


class GetSACBalanceResponse(BaseModel):
    """Response for :meth:`stellar_sdk.SorobanServer.get_sac_balance` and :meth:`stellar_sdk.SorobanServerAsync.get_sac_balance` methods."""

    latest_ledger: int
    balance_entry: SACBalanceEntry | None = Field(
        description="The balance entry for the account. If there is not a valid balance entry, this will be None."
    )


DEFAULT_POLLING_ATTEMPTS: int = 30


SleepStrategy = Callable[[int], int]
"""A function for :meth:`stellar_sdk.SorobanServer.poll_transaction` and :meth:`stellar_sdk.SorobanServerAsync.poll_transaction` that returns the number of _seconds_ to sleep on a given `iteration`."""


def BasicSleepStrategy(_iteration: int) -> int:
    """A strategy that will sleep 1 second each time."""
    return 1


def LinearSleepStrategy(iteration: int) -> int:
    """A strategy that will sleep 1 second longer on each attempt."""
    return iteration * 1<|MERGE_RESOLUTION|>--- conflicted
+++ resolved
@@ -298,13 +298,6 @@
 
 
 class Events(BaseModel):
-<<<<<<< HEAD
-    # base64-encoded list of `xdr.DiagnosticEvent`s
-    diagnostic_events_xdr: list[str] | None = Field(
-        alias="diagnosticEventsXdr", default=None
-    )
-=======
->>>>>>> f1080003
     # base64-encoded list of `xdr.TransactionEvent`s
     transaction_events_xdr: list[str] | None = Field(
         alias="transactionEventsXdr", default=None
@@ -339,19 +332,13 @@
     result_meta_xdr: str | None = Field(
         alias="resultMetaXdr", default=None
     )  # stellar_sdk.xdr.TransactionMeta
-<<<<<<< HEAD
+    diagnostic_events_xdr: list[str] | None = Field(
+        alias="diagnosticEventsXdr",
+        default=None,
+    )  # stellar_sdk.xdr.DiagnosticEvent
     events: Events | None = None
     ledger: int | None = Field(alias="ledger", default=None)
     create_at: int | None = Field(alias="createdAt", default=None)
-=======
-    diagnostic_events_xdr: Optional[List[str]] = Field(
-        alias="diagnosticEventsXdr",
-        default=None,
-    )  # stellar_sdk.xdr.DiagnosticEvent
-    events: Optional[Events] = None
-    ledger: Optional[int] = Field(alias="ledger", default=None)
-    create_at: Optional[int] = Field(alias="createdAt", default=None)
->>>>>>> f1080003
 
 
 # send_transaction
@@ -458,15 +445,8 @@
     diagnostic_events_xdr: list[str] | None = Field(
         alias="diagnosticEventsXdr",
         default=None,
-<<<<<<< HEAD
-        deprecated=True,
-        description="This field is deprecated and will be removed in the future. Use `events.diagnostic_events_xdr` instead.",
-    )
+    )  # stellar_sdk.xdr.DiagnosticEvent
     events: Events | None = None
-=======
-    )  # stellar_sdk.xdr.DiagnosticEvent
-    events: Optional[Events] = None
->>>>>>> f1080003
 
 
 class GetTransactionsResponse(BaseModel):
