from datetime import datetime
from enum import Enum
from typing import Any, Dict, Generic, List, Optional, Sequence, TypeVar, Union

from pydantic import BaseModel, ConfigDict, Field

T = TypeVar("T")

Id = Union[str, int]


# JSON-RPC 2.0 definitions
<<<<<<< HEAD
class Request(GenericModel, Generic[T]):
    """Represent the request sent to Soroban-RPC.

    See `JSON-RPC 2.0 Specification - Request object <https://www.jsonrpc.org/specification#request_object>`__ for more information.
    """

=======
class Request(BaseModel, Generic[T]):
>>>>>>> e58b538a
    jsonrpc: str = "2.0"
    id: Id
    method: str
    params: Optional[T] = None


class Error(BaseModel):
    code: int
    message: Optional[str] = None
    data: Optional[str] = None


<<<<<<< HEAD
class Response(GenericModel, Generic[T]):
    """Represent the response returned from Soroban-RPC.

    See `JSON-RPC 2.0 Specification - Response object <https://www.jsonrpc.org/specification#response_object>`__ for more information.
    """

=======
class Response(BaseModel, Generic[T]):
>>>>>>> e58b538a
    jsonrpc: str
    id: Id
    result: Optional[T] = None
    error: Optional[Error] = None


# get_events
class EventFilterType(Enum):
    SYSTEM = "system"
    CONTRACT = "contract"
    DIAGNOSTIC = "diagnostic"


class EventFilter(BaseModel):
    event_type: Optional[EventFilterType] = Field(alias="type", default=None)
    contract_ids: Optional[List[str]] = Field(alias="contractIds", default=None)
    topics: Optional[List[List[str]]] = None
    model_config = ConfigDict(populate_by_name=True)


class EventInfoValue(BaseModel):
    xdr: str


class EventInfo(BaseModel):
    event_type: str = Field(alias="type")
    ledger: int = Field(alias="ledger")
    ledger_close_at: datetime = Field(alias="ledgerClosedAt")
    contract_id: str = Field(alias="contractId")
    id: str = Field(alias="id")
    paging_token: str = Field(alias="pagingToken")
    topic: Sequence[str] = Field(alias="topic")
    value: EventInfoValue = Field(alias="value")
    in_successful_contract_call: bool = Field(alias="inSuccessfulContractCall")


class PaginationOptions(BaseModel):
    cursor: Optional[str] = None
    limit: Optional[int] = None


class GetEventsRequest(BaseModel):
    """Response for JSON-RPC method getEvents.

    See `getEvents documentation <https://soroban.stellar.org/api/methods/getEvents#parameters>`__ for
    more information.
    """

    start_ledger: str = Field(alias="startLedger")
    filters: Optional[Sequence[EventFilter]] = None
    pagination: Optional[PaginationOptions] = None


class GetEventsResponse(BaseModel):
    """Response for JSON-RPC method getEvents.

    See `getEvents documentation <https://soroban.stellar.org/api/methods/getEvents#returns>`__ for
    more information.
    """

    events: Sequence[EventInfo] = Field(alias="events")
    latest_ledger: int = Field(alias="latestLedger")


# get_ledger_entries
class GetLedgerEntriesRequest(BaseModel):
    """Response for JSON-RPC method getLedgerEntries.

    See `getLedgerEntries documentation <https://soroban.stellar.org/api/methods/getLedgerEntries#parameters>`__ for
    more information."""

    keys: List[str]


class LedgerEntryResult(BaseModel):
    key: str
    xdr: str
    last_modified_ledger_seq: int = Field(alias="lastModifiedLedgerSeq")


class GetLedgerEntriesResponse(BaseModel):
<<<<<<< HEAD
    """Response for JSON-RPC method getLedgerEntries.

    See `getLedgerEntries documentation <https://soroban.stellar.org/api/methods/getLedgerEntries#return>`__ for
    more information."""

    entries: Optional[List[LedgerEntryResult]]
=======
    entries: Optional[List[LedgerEntryResult]] = None
>>>>>>> e58b538a
    latest_ledger: int = Field(alias="latestLedger")


# get_network
class GetNetworkResponse(BaseModel):
<<<<<<< HEAD
    """Response for JSON-RPC method getNetwork.

    See `getNetwork documentation <https://soroban.stellar.org/api/methods/getNetwork#returns>`__ for
    more information."""

    friendbot_url: Optional[str] = Field(alias="friendbotUrl")
=======
    friendbot_url: Optional[str] = Field(alias="friendbotUrl", default=None)
>>>>>>> e58b538a
    passphrase: str
    protocol_version: int = Field(alias="protocolVersion")


# health
class GetHealthResponse(BaseModel):
    """Response for JSON-RPC method getHealth.

    See `getHealth documentation <https://soroban.stellar.org/api/methods/getHealth#returns>`__ for
    more information.
    """

    status: str


# simulate_transaction
class SimulateTransactionRequest(BaseModel):
    """Response for JSON-RPC method simulateTransaction.

    See `simulateTransaction documentation <https://soroban.stellar.org/api/methods/simulateTransaction#parameters>`__ for
    more information.
    """

    transaction: str


class SimulateTransactionCost(BaseModel):
    cpu_insns: int = Field(alias="cpuInsns")
    mem_bytes: int = Field(alias="memBytes")


class SimulateTransactionResult(BaseModel):
    auth: Optional[List[str]] = None
    events: Optional[List[str]] = None
    footprint: str
    xdr: str


class SimulateHostFunctionResult(BaseModel):
    auth: Optional[List[str]] = None
    xdr: str


class SimulateTransactionResponse(BaseModel):
<<<<<<< HEAD
    """Response for JSON-RPC method simulateTransaction.

    See `simulateTransaction documentation <https://soroban.stellar.org/api/methods/simulateTransaction#returns>`__ for
    more information."""

    error: Optional[str]
    # TODO: transaction_data, empty string?
=======
    error: Optional[str] = None
    # Empty string?
>>>>>>> e58b538a
    transaction_data: str = Field(alias="transactionData")
    events: Optional[List[str]] = None
    min_resource_fee: int = Field(alias="minResourceFee")
    results: Optional[List[SimulateHostFunctionResult]] = None
    cost: SimulateTransactionCost
    latest_ledger: int = Field(alias="latestLedger")


# get_transaction_status
class GetTransactionStatus(Enum):
    SUCCESS = "SUCCESS"
    """indicates the transaction was included in the ledger and it was executed without errors."""
    NOT_FOUND = "NOT_FOUND"
    """indicates the transaction was not found in Soroban-RPC's transaction store."""
    FAILED = "FAILED"
    """TransactionStatusFailed indicates the transaction was included in the ledger and it was executed with an error."""


class TransactionResponseError(BaseModel):
    code: str
    message: str
    data: Dict[str, Any]


class GetTransactionRequest(BaseModel):
    """Response for JSON-RPC method getTransaction.

    See `getTransaction documentation <https://soroban.stellar.org/api/methods/getTransaction#parameters>`__ for
    more information."""

    hash: str


class GetTransactionResponse(BaseModel):
    """Response for JSON-RPC method getTransaction.

    See `getTransaction documentation <https://soroban.stellar.org/api/methods/getTransaction#returns>`__ for
    more information."""

    status: GetTransactionStatus
    latest_ledger: int = Field(alias="latestLedger")
    latest_ledger_close_time: int = Field(alias="latestLedgerCloseTime")
    oldest_ledger: int = Field(alias="oldestLedger")
    oldest_ledger_close_time: int = Field(alias="oldestLedgerCloseTime")
    # The fields below are only present if Status is not TransactionStatus.NOT_FOUND.
    application_order: Optional[int] = Field(alias="applicationOrder", default=None)
    fee_bump: Optional[bool] = Field(alias="feeBump", default=None)
    envelope_xdr: Optional[str] = Field(
        alias="envelopeXdr", default=None
    )  # stellar_sdk.xdr.TransactionEnvelope
    result_xdr: Optional[str] = Field(
        alias="resultXdr", default=None
    )  # stellar_sdk.xdr.TransactionResult
    result_meta_xdr: Optional[str] = Field(
        alias="resultMetaXdr", default=None
    )  # stellar_sdk.xdr.TransactionMeta
    ledger: Optional[int] = Field(alias="ledger", default=None)
    ledger_close_time: Optional[int] = Field(alias="ledgerCloseTime", default=None)


# send_transaction
class SendTransactionStatus(Enum):
    ERROR = "ERROR"
    """represents the status value returned by stellar-core when an error occurred from submitting a transaction"""
    PENDING = "PENDING"
    """represents the status value returned by stellar-core when a transaction has been accepted for processing"""
    DUPLICATE = "DUPLICATE"
    """represents the status value returned by stellar-core when a submitted transaction is a duplicate"""
    TRY_AGAIN_LATER = "TRY_AGAIN_LATER"
    """represents the status value returned by stellar-core when a submitted transaction was not included in the previous 4 ledgers and get banned for being added in the next few ledgers."""


class SendTransactionRequest(BaseModel):
    """Response for JSON-RPC method sendTransaction.

    See `sendTransaction documentation <https://soroban.stellar.org/api/methods/sendTransaction#parameters>`__ for
    more information."""

    transaction: str


class SendTransactionResponse(BaseModel):
<<<<<<< HEAD
    """Response for JSON-RPC method sendTransaction.

    See `sendTransaction documentation <https://soroban.stellar.org/api/methods/sendTransaction#returns>`__ for
    more information."""

    error_result_xdr: Optional[str] = Field(alias="errorResultXdr")
=======
    error_result_xdr: Optional[str] = Field(alias="errorResultXdr", default=None)
>>>>>>> e58b538a
    status: SendTransactionStatus = Field(alias="status")
    hash: str = Field(alias="hash")
    latest_ledger: int = Field(alias="latestLedger")
    latest_ledger_close_time: int = Field(alias="latestLedgerCloseTime")


# get_latest_ledger
class GetLatestLedgerResponse(BaseModel):
    """Response for JSON-RPC method getLatestLedger.

    See `getLatestLedger documentation <https://soroban.stellar.org/api/methods/getLatestLedger#returns>`__ for
    more information."""

    id: str
    protocol_version: int = Field(alias="protocolVersion")
    sequence: int<|MERGE_RESOLUTION|>--- conflicted
+++ resolved
@@ -10,16 +10,11 @@
 
 
 # JSON-RPC 2.0 definitions
-<<<<<<< HEAD
-class Request(GenericModel, Generic[T]):
+class Request(BaseModel, Generic[T]):
     """Represent the request sent to Soroban-RPC.
 
     See `JSON-RPC 2.0 Specification - Request object <https://www.jsonrpc.org/specification#request_object>`__ for more information.
     """
-
-=======
-class Request(BaseModel, Generic[T]):
->>>>>>> e58b538a
     jsonrpc: str = "2.0"
     id: Id
     method: str
@@ -32,16 +27,11 @@
     data: Optional[str] = None
 
 
-<<<<<<< HEAD
-class Response(GenericModel, Generic[T]):
+class Response(BaseModel, Generic[T]):
     """Represent the response returned from Soroban-RPC.
 
     See `JSON-RPC 2.0 Specification - Response object <https://www.jsonrpc.org/specification#response_object>`__ for more information.
     """
-
-=======
-class Response(BaseModel, Generic[T]):
->>>>>>> e58b538a
     jsonrpc: str
     id: Id
     result: Optional[T] = None
@@ -89,7 +79,6 @@
     See `getEvents documentation <https://soroban.stellar.org/api/methods/getEvents#parameters>`__ for
     more information.
     """
-
     start_ledger: str = Field(alias="startLedger")
     filters: Optional[Sequence[EventFilter]] = None
     pagination: Optional[PaginationOptions] = None
@@ -123,31 +112,22 @@
 
 
 class GetLedgerEntriesResponse(BaseModel):
-<<<<<<< HEAD
     """Response for JSON-RPC method getLedgerEntries.
 
     See `getLedgerEntries documentation <https://soroban.stellar.org/api/methods/getLedgerEntries#return>`__ for
     more information."""
 
-    entries: Optional[List[LedgerEntryResult]]
-=======
     entries: Optional[List[LedgerEntryResult]] = None
->>>>>>> e58b538a
     latest_ledger: int = Field(alias="latestLedger")
 
 
 # get_network
 class GetNetworkResponse(BaseModel):
-<<<<<<< HEAD
     """Response for JSON-RPC method getNetwork.
 
     See `getNetwork documentation <https://soroban.stellar.org/api/methods/getNetwork#returns>`__ for
     more information."""
-
-    friendbot_url: Optional[str] = Field(alias="friendbotUrl")
-=======
     friendbot_url: Optional[str] = Field(alias="friendbotUrl", default=None)
->>>>>>> e58b538a
     passphrase: str
     protocol_version: int = Field(alias="protocolVersion")
 
@@ -192,18 +172,13 @@
 
 
 class SimulateTransactionResponse(BaseModel):
-<<<<<<< HEAD
     """Response for JSON-RPC method simulateTransaction.
 
     See `simulateTransaction documentation <https://soroban.stellar.org/api/methods/simulateTransaction#returns>`__ for
     more information."""
 
-    error: Optional[str]
-    # TODO: transaction_data, empty string?
-=======
     error: Optional[str] = None
     # Empty string?
->>>>>>> e58b538a
     transaction_data: str = Field(alias="transactionData")
     events: Optional[List[str]] = None
     min_resource_fee: int = Field(alias="minResourceFee")
@@ -286,16 +261,12 @@
 
 
 class SendTransactionResponse(BaseModel):
-<<<<<<< HEAD
     """Response for JSON-RPC method sendTransaction.
 
     See `sendTransaction documentation <https://soroban.stellar.org/api/methods/sendTransaction#returns>`__ for
     more information."""
 
-    error_result_xdr: Optional[str] = Field(alias="errorResultXdr")
-=======
     error_result_xdr: Optional[str] = Field(alias="errorResultXdr", default=None)
->>>>>>> e58b538a
     status: SendTransactionStatus = Field(alias="status")
     hash: str = Field(alias="hash")
     latest_ledger: int = Field(alias="latestLedger")
