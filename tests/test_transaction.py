from stellar_sdk import Keypair, IdMemo, Asset, NoneMemo, MuxedAccount
from stellar_sdk.operation import Payment, ManageData
from stellar_sdk.time_bounds import TimeBounds
from stellar_sdk.transaction import Transaction


class TestTransaction:
    def test_to_xdr_v1(self):
        source = Keypair.from_public_key(
            "GCEZWKCA5VLDNRLN3RPRJMRZOX3Z6G5CHCGSNFHEYVXM3XOJMDS674JZ"
        )
        destination = "GDJJRRMBK4IWLEPJGIE6SXD2LP7REGZODU7WDC3I2D6MR37F4XSHBKX2"
        amount = "1000.0"
        sequence = 1
        memo = IdMemo(100)
        fee = 200
        asset = Asset.native()
        time_bounds = TimeBounds(12345, 56789)
        ops = [Payment(destination, asset, amount), ManageData("hello", "world")]

<<<<<<< HEAD
        tx = Transaction(source, sequence, fee, ops, memo, time_bounds)
        xdr = "AAAAAImbKEDtVjbFbdxfFLI5dfefG6I4jSaU5MVuzd3JYOXvAAAAyAAAAAAAAAABAAAAAQAAAAAAADA5AAAAAAAA3dUAAAACAAAAAAAAAGQAAAACAAAAAAAAAAEAAAAA0pjFgVcRZZHpMgnpXHpb/xIbLh0/YYto0PzI7+Xl5HAAAAAAAAAAAlQL5AAAAAAAAAAACgAAAAVoZWxsbwAAAAAAAAEAAAAFd29ybGQAAAAAAAAA"

        assert xdr == tx.to_xdr()
        assert Transaction.from_xdr(xdr) == tx

        restore_transaction = Transaction.from_xdr_object(tx.to_xdr_object())
=======
        tx_object = Transaction(
            source, sequence, fee, ops, memo, time_bounds, True
        ).to_xdr_object()
        assert (
            tx_object.to_xdr()
            == "AAAAAImbKEDtVjbFbdxfFLI5dfefG6I4jSaU5MVuzd3JYOXvAAAAyAAAAAAAAAABAAAAAQAAAAAAADA5AAAAAAAA3dUAAAACAAAAAAAAAGQAAAACAAAAAAAAAAEAAAAA0pjFgVcRZZHpMgnpXHpb/xIbLh0/YYto0PzI7+Xl5HAAAAAAAAAAAlQL5AAAAAAAAAAACgAAAAVoZWxsbwAAAAAAAAEAAAAFd29ybGQAAAAAAAAA"
        )

        restore_transaction = Transaction.from_xdr_object(tx_object, v1=True)
>>>>>>> cf1b35ef
        assert isinstance(restore_transaction, Transaction)
        assert restore_transaction.source == MuxedAccount.from_account(
            source.public_key
        )
        assert restore_transaction.fee == fee
        assert restore_transaction.memo == memo
        assert restore_transaction.time_bounds == time_bounds
        assert restore_transaction.sequence == sequence

    def test_to_xdr_str_source_v1(self):
        source = "GCEZWKCA5VLDNRLN3RPRJMRZOX3Z6G5CHCGSNFHEYVXM3XOJMDS674JZ"
        destination = "GDJJRRMBK4IWLEPJGIE6SXD2LP7REGZODU7WDC3I2D6MR37F4XSHBKX2"
        amount = "1000.0"
        sequence = 1
        memo = IdMemo(100)
        fee = 200
        asset = Asset.native()
        time_bounds = TimeBounds(12345, 56789)
        ops = [Payment(destination, asset, amount), ManageData("hello", "world")]

<<<<<<< HEAD
        tx = Transaction(source, sequence, fee, ops, memo, time_bounds)
        xdr = "AAAAAImbKEDtVjbFbdxfFLI5dfefG6I4jSaU5MVuzd3JYOXvAAAAyAAAAAAAAAABAAAAAQAAAAAAADA5AAAAAAAA3dUAAAACAAAAAAAAAGQAAAACAAAAAAAAAAEAAAAA0pjFgVcRZZHpMgnpXHpb/xIbLh0/YYto0PzI7+Xl5HAAAAAAAAAAAlQL5AAAAAAAAAAACgAAAAVoZWxsbwAAAAAAAAEAAAAFd29ybGQAAAAAAAAA"

        assert tx.to_xdr() == xdr
        assert Transaction.from_xdr(xdr) == tx

        restore_transaction = Transaction.from_xdr_object(tx.to_xdr_object())
=======
        tx_object = Transaction(
            source, sequence, fee, ops, memo, time_bounds, True
        ).to_xdr_object()
        xdr = "AAAAAImbKEDtVjbFbdxfFLI5dfefG6I4jSaU5MVuzd3JYOXvAAAAyAAAAAAAAAABAAAAAQAAAAAAADA5AAAAAAAA3dUAAAACAAAAAAAAAGQAAAACAAAAAAAAAAEAAAAA0pjFgVcRZZHpMgnpXHpb/xIbLh0/YYto0PzI7+Xl5HAAAAAAAAAAAlQL5AAAAAAAAAAACgAAAAVoZWxsbwAAAAAAAAEAAAAFd29ybGQAAAAAAAAA"

        assert tx_object.to_xdr() == xdr

        restore_transaction = Transaction.from_xdr(xdr, True)
        assert isinstance(restore_transaction, Transaction)
        assert restore_transaction.source == MuxedAccount.from_account(source)
        assert restore_transaction.fee == fee
        assert restore_transaction.memo == memo
        assert restore_transaction.time_bounds == time_bounds
        assert restore_transaction.sequence == sequence

    def test_to_xdr_str_muxed_account_str_source_v1(self):
        source = "MAAAAAAAAAAAJURAAB2X52XFQP6FBXLGT6LWOOWMEXWHEWBDVRZ7V5WH34Y22MPFBHUHY"
        destination = "GDJJRRMBK4IWLEPJGIE6SXD2LP7REGZODU7WDC3I2D6MR37F4XSHBKX2"
        amount = "1000.0"
        sequence = 1
        memo = IdMemo(100)
        fee = 200
        asset = Asset.native()
        time_bounds = TimeBounds(12345, 56789)
        ops = [Payment(destination, asset, amount), ManageData("hello", "world")]

        tx_object = Transaction(
            source, sequence, fee, ops, memo, time_bounds, True
        ).to_xdr_object()
        restore_transaction = Transaction.from_xdr(tx_object.to_xdr(), True)
        assert isinstance(restore_transaction, Transaction)
        assert restore_transaction.source == MuxedAccount.from_account(source)
        assert restore_transaction.fee == fee
        assert restore_transaction.memo == memo
        assert restore_transaction.time_bounds == time_bounds
        assert restore_transaction.sequence == sequence

    def test_to_xdr_str_muxed_account_source_v1(self):
        source = MuxedAccount(
            "GAQAA5L65LSYH7CQ3VTJ7F3HHLGCL3DSLAR2Y47263D56MNNGHSQSTVY", 1234
        )
        destination = "GDJJRRMBK4IWLEPJGIE6SXD2LP7REGZODU7WDC3I2D6MR37F4XSHBKX2"
        amount = "1000.0"
        sequence = 1
        memo = IdMemo(100)
        fee = 200
        asset = Asset.native()
        time_bounds = TimeBounds(12345, 56789)
        ops = [Payment(destination, asset, amount), ManageData("hello", "world")]

        tx_object = Transaction(
            source, sequence, fee, ops, memo, time_bounds, True
        ).to_xdr_object()
        restore_transaction = Transaction.from_xdr(tx_object.to_xdr(), True)
        assert isinstance(restore_transaction, Transaction)
        assert restore_transaction.source == source
        assert restore_transaction.fee == fee
        assert restore_transaction.memo == memo
        assert restore_transaction.time_bounds == time_bounds
        assert restore_transaction.sequence == sequence

    def test_none_memo_v1(self):
        source = Keypair.from_public_key(
            "GCEZWKCA5VLDNRLN3RPRJMRZOX3Z6G5CHCGSNFHEYVXM3XOJMDS674JZ"
        )
        destination = "GDJJRRMBK4IWLEPJGIE6SXD2LP7REGZODU7WDC3I2D6MR37F4XSHBKX2"
        amount = "1000.0"
        sequence = 1
        fee = 200
        asset = Asset.native()
        ops = [Payment(destination, asset, amount), ManageData("hello", "world")]

        tx = Transaction(source, sequence, fee, ops)
        assert tx.memo == NoneMemo()

    def test_to_xdr_v0(self):
        source = Keypair.from_public_key(
            "GC3GJU6L7V7ZLPLKG3NTMC6GYYKBMNNKCPP36FG3LWEVPOHUPY6QJIGL"
        )
        destination = "GDJJRRMBK4IWLEPJGIE6SXD2LP7REGZODU7WDC3I2D6MR37F4XSHBKX2"
        amount = "1000.0"
        sequence = 2
        memo = NoneMemo()
        fee = 200
        asset = Asset.native()
        time_bounds = TimeBounds(12345, 56789)
        ops = [Payment(destination, asset, amount)]

        tx_object = Transaction(
            source, sequence, fee, ops, memo, time_bounds, False
        ).to_xdr_object()

        restore_transaction = Transaction.from_xdr_object(tx_object, False)
        assert isinstance(restore_transaction, Transaction)
        assert restore_transaction.source == MuxedAccount.from_account(
            source.public_key
        )
        assert restore_transaction.fee == fee
        assert restore_transaction.memo == memo
        assert restore_transaction.time_bounds == time_bounds
        assert restore_transaction.sequence == sequence

    def test_to_xdr_str_source_v0(self):
        source = "GCEZWKCA5VLDNRLN3RPRJMRZOX3Z6G5CHCGSNFHEYVXM3XOJMDS674JZ"
        destination = "GDJJRRMBK4IWLEPJGIE6SXD2LP7REGZODU7WDC3I2D6MR37F4XSHBKX2"
        amount = "1000.0"
        sequence = 1
        memo = IdMemo(100)
        fee = 200
        asset = Asset.native()
        time_bounds = TimeBounds(12345, 56789)
        ops = [Payment(destination, asset, amount), ManageData("hello", "world")]

        tx_object = Transaction(
            source, sequence, fee, ops, memo, time_bounds, False
        ).to_xdr_object()
        # assert (
        #     tx_object.to_xdr()
        #     == "AAAAAImbKEDtVjbFbdxfFLI5dfefG6I4jSaU5MVuzd3JYOXvAAAAyAAAAAAAAAABAAAAAQAAAAAAADA5AAAAAAAA3dUAAAACAAAAAAAAAGQAAAACAAAAAAAAAAEAAAAA0pjFgVcRZZHpMgnpXHpb/xIbLh0/YYto0PzI7+Xl5HAAAAAAAAAAAlQL5AAAAAAAAAAACgAAAAVoZWxsbwAAAAAAAAEAAAAFd29ybGQAAAAAAAAA"
        # )

        restore_transaction = Transaction.from_xdr(tx_object.to_xdr(), False)
>>>>>>> cf1b35ef
        assert isinstance(restore_transaction, Transaction)
        assert restore_transaction.source == MuxedAccount.from_account(source)
        assert restore_transaction.fee == fee
        assert restore_transaction.memo == memo
        assert restore_transaction.time_bounds == time_bounds
        assert restore_transaction.sequence == sequence

    def test_none_memo_v0(self):
        source = Keypair.from_public_key(
            "GCEZWKCA5VLDNRLN3RPRJMRZOX3Z6G5CHCGSNFHEYVXM3XOJMDS674JZ"
        )
        destination = "GDJJRRMBK4IWLEPJGIE6SXD2LP7REGZODU7WDC3I2D6MR37F4XSHBKX2"
        amount = "1000.0"
        sequence = 1
        fee = 200
        asset = Asset.native()
        ops = [Payment(destination, asset, amount), ManageData("hello", "world")]

        tx = Transaction(source, sequence, fee, ops)
        assert tx.memo == NoneMemo()

    # def test_no_operation_raise(self):
    #     with pytest.raises(ValueError, match="At least one operation required."):
    #         source = Keypair.from_public_key(
    #             "GCEZWKCA5VLDNRLN3RPRJMRZOX3Z6G5CHCGSNFHEYVXM3XOJMDS674JZ"
    #         )
    #         sequence = 1
    #         memo = IdMemo(100)
    #         fee = 200
    #         time_bounds = TimeBounds(12345, 56789)
    #         ops = []
    #         Transaction(source, sequence, fee, ops, memo, time_bounds).to_xdr_object()<|MERGE_RESOLUTION|>--- conflicted
+++ resolved
@@ -18,15 +18,6 @@
         time_bounds = TimeBounds(12345, 56789)
         ops = [Payment(destination, asset, amount), ManageData("hello", "world")]
 
-<<<<<<< HEAD
-        tx = Transaction(source, sequence, fee, ops, memo, time_bounds)
-        xdr = "AAAAAImbKEDtVjbFbdxfFLI5dfefG6I4jSaU5MVuzd3JYOXvAAAAyAAAAAAAAAABAAAAAQAAAAAAADA5AAAAAAAA3dUAAAACAAAAAAAAAGQAAAACAAAAAAAAAAEAAAAA0pjFgVcRZZHpMgnpXHpb/xIbLh0/YYto0PzI7+Xl5HAAAAAAAAAAAlQL5AAAAAAAAAAACgAAAAVoZWxsbwAAAAAAAAEAAAAFd29ybGQAAAAAAAAA"
-
-        assert xdr == tx.to_xdr()
-        assert Transaction.from_xdr(xdr) == tx
-
-        restore_transaction = Transaction.from_xdr_object(tx.to_xdr_object())
-=======
         tx_object = Transaction(
             source, sequence, fee, ops, memo, time_bounds, True
         ).to_xdr_object()
@@ -36,7 +27,6 @@
         )
 
         restore_transaction = Transaction.from_xdr_object(tx_object, v1=True)
->>>>>>> cf1b35ef
         assert isinstance(restore_transaction, Transaction)
         assert restore_transaction.source == MuxedAccount.from_account(
             source.public_key
@@ -57,15 +47,6 @@
         time_bounds = TimeBounds(12345, 56789)
         ops = [Payment(destination, asset, amount), ManageData("hello", "world")]
 
-<<<<<<< HEAD
-        tx = Transaction(source, sequence, fee, ops, memo, time_bounds)
-        xdr = "AAAAAImbKEDtVjbFbdxfFLI5dfefG6I4jSaU5MVuzd3JYOXvAAAAyAAAAAAAAAABAAAAAQAAAAAAADA5AAAAAAAA3dUAAAACAAAAAAAAAGQAAAACAAAAAAAAAAEAAAAA0pjFgVcRZZHpMgnpXHpb/xIbLh0/YYto0PzI7+Xl5HAAAAAAAAAAAlQL5AAAAAAAAAAACgAAAAVoZWxsbwAAAAAAAAEAAAAFd29ybGQAAAAAAAAA"
-
-        assert tx.to_xdr() == xdr
-        assert Transaction.from_xdr(xdr) == tx
-
-        restore_transaction = Transaction.from_xdr_object(tx.to_xdr_object())
-=======
         tx_object = Transaction(
             source, sequence, fee, ops, memo, time_bounds, True
         ).to_xdr_object()
@@ -188,7 +169,6 @@
         # )
 
         restore_transaction = Transaction.from_xdr(tx_object.to_xdr(), False)
->>>>>>> cf1b35ef
         assert isinstance(restore_transaction, Transaction)
         assert restore_transaction.source == MuxedAccount.from_account(source)
         assert restore_transaction.fee == fee
